--- conflicted
+++ resolved
@@ -54,11 +54,8 @@
   try {
     return await connection.codec.decode(response)
   } catch (error) {
-<<<<<<< HEAD
-=======
     // No third party code is run during decode and we know
     // we only throw an Error
->>>>>>> 5341416a
     const { message, ...cause } = /** @type {Error} */ (error)
     const receipts = []
     for await (const invocation of workflow) {
