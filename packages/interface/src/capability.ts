--- conflicted
+++ resolved
@@ -127,21 +127,6 @@
   ): TheCapabilityParser<DerivedMatch<T, M>>
 }
 
-<<<<<<< HEAD
-type InferCaveatParams<T> = {
-  [K in keyof T]: T[K] extends { toJSON(): infer U } ? U : T[K]
-}
-
-export interface TheCapabilityParser<M extends Match<ParsedCapability>>
-  extends CapabilityParser<M> {
-  readonly can: M["value"]["can"]
-
-  create: (
-    resource: M["value"]["uri"]["href"],
-    caveats: InferCaveatParams<M["value"]["caveats"]>
-  ) => Capability<M["value"]["can"], M["value"]["uri"]["href"]> &
-    M["value"]["caveats"]
-=======
 export type InferCaveatParams<T> = keyof T extends never
   ? never | undefined
   : {
@@ -181,7 +166,6 @@
 
 type InferRequried<T> = {
   [K in keyof T as T[K] | undefined extends T[K] ? never : K]: T[K]
->>>>>>> ddf56b1e
 }
 
 export type InvokeCapabilityOptions<R extends Resource, C> = UCANOptions &
@@ -285,40 +269,15 @@
   C extends object = {}
 > {
   can: Can
-<<<<<<< HEAD
-  with: Resource["href"]
-=======
   with: Resource['href']
->>>>>>> ddf56b1e
   uri: Resource
   caveats: C
 }
 
-<<<<<<< HEAD
-export type InferCaveats<C> = InferRequiredCaveats<C>
-
-export type InferOptionalCaveats<C> = {
-  [K in keyof C as C[K] extends Decoder<unknown, infer T, infer _>
-    ? T extends Exclude<T, undefined>
-      ? never
-      : K
-    : never]?: C[K] extends Decoder<unknown, infer T, infer _> ? T : never
-}
-
-export type InferRequiredCaveats<C> = {
-  [K in keyof C as C[K] extends Decoder<unknown, infer T, infer _>
-    ? T extends Exclude<T, undefined>
-      ? K
-      : never
-    : never]: C[K] extends Decoder<unknown, infer T, infer _> ? T : never
-}
-
-=======
 export type InferCaveats<C> = Optionalize<{
   [K in keyof C]: C[K] extends Decoder<unknown, infer T, infer _> ? T : never
 }>
 
->>>>>>> ddf56b1e
 export interface Descriptor<
   A extends Ability,
   R extends URI,
@@ -328,11 +287,7 @@
   with: Decoder<Resource, R, Failure>
   caveats?: C
 
-<<<<<<< HEAD
-  derives: Derives<
-=======
   derives?: Derives<
->>>>>>> ddf56b1e
     ParsedCapability<A, R, InferCaveats<C>>,
     ParsedCapability<A, R, InferCaveats<C>>
   >
