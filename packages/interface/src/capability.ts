--- conflicted
+++ resolved
@@ -133,20 +133,6 @@
 
   create(
     input: InferCreateOptions<M['value']['with'], M['value']['nb']>
-<<<<<<< HEAD
-  ): Capability<M['value']['can'], M['value']['with'], M['value']['nb']>
-
-  invoke(
-    options: InvokeCapabilityOptions<M['value']['with'], M['value']['nb']>
-  ): IssuedInvocationView<
-    Capability<M['value']['can'], M['value']['with'], M['value']['nb']>
-  >
-}
-
-export type InferCreateOptions<R extends Resource, C extends {}> = {
-  with: R
-} & (keyof C extends never ? { nb?: { [key: string]: never } } : { nb: C })
-=======
   ): M['value']
 
   invoke(
@@ -159,7 +145,6 @@
   // .create funciton so we make `nb` as optional `never` type so
   // it can not be satisfied
   keyof C extends never ? { with: R; nb?: never } : { with: R; nb: C }
->>>>>>> fc5a2ace
 
 export type InferInvokeOptions<
   R extends Resource,
@@ -177,17 +162,6 @@
   [K in keyof T as T[K] | undefined extends T[K] ? never : K]: T[K]
 }
 
-<<<<<<< HEAD
-export type InvokeCapabilityOptions<
-  R extends Resource,
-  C extends {}
-> = UCANOptions &
-  InferCreateOptions<R, C> & {
-    issuer: Signer
-  }
-
-=======
->>>>>>> fc5a2ace
 export interface CapabilityParser<M extends Match = Match> extends View<M> {
   /**
    * Defines capability that is either `this` or the the given `other`. This
@@ -281,17 +255,9 @@
   Can extends Ability = Ability,
   Resource extends URI = URI,
   C extends object = {}
-<<<<<<< HEAD
-> {
-  can: Can
-  with: Resource
-  nb: C
-}
-=======
 > = keyof C extends never
   ? { can: Can; with: Resource; nb?: C }
   : { can: Can; with: Resource; nb: C }
->>>>>>> fc5a2ace
 
 export type InferCaveats<C> = Optionalize<{
   [K in keyof C]: C[K] extends Decoder<unknown, infer T, infer _> ? T : never
