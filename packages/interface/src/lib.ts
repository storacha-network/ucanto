--- conflicted
+++ resolved
@@ -14,12 +14,9 @@
   Phantom,
   Resource,
   Signature,
-<<<<<<< HEAD
-=======
   Principal,
   MulticodecCode,
   SigAlg,
->>>>>>> e97bd8e1
 } from '@ipld/dag-ucan'
 import { Link, Block as IPLDBlock } from 'multiformats'
 import * as UCAN from '@ipld/dag-ucan'
@@ -72,19 +69,12 @@
   | UCANLink<C>
   | Delegation<C>
 
-<<<<<<< HEAD
-export interface Principal<ID extends DID = DID> {
-  did(): ID
-}
-
-=======
 /**
  * UCAN creation options that apply to all UCAN types.
  *
  * See {@link DelegationOptions} for options specific to capability delegation.
  * See {@link InvocationOptions} for options specific to invoking a capability.
  */
->>>>>>> e97bd8e1
 export interface UCANOptions {
   audience: Principal
   lifetimeInSeconds?: number
@@ -522,27 +512,6 @@
  */
 export interface SignerImporter<
   ID extends DID = DID,
-<<<<<<< HEAD
-  Code extends number = number
-> {
-  from(archive: SignerArchive<ID, Code>): Signer<ID, Code>
-}
-
-export interface Signer<ID extends DID = DID, A extends number = number>
-  extends Principal<ID>,
-    Verifier<ID, A> {
-  signer: Signer<ID, A>
-  verifier: Verifier<ID, A>
-
-  signatureAlgorithm: string
-  signatureCode: A
-
-  /**
-   * Takes byte encoded payload and produces a verifiable signature.
-   */
-  sign<T>(payload: ByteView<T>): Await<Signature<T, A>>
-
-=======
   Alg extends SigAlg = SigAlg
 > {
   from(archive: SignerArchive<ID, Alg>): Signer<ID, Alg>
@@ -556,7 +525,6 @@
 export interface Signer<ID extends DID = DID, Alg extends SigAlg = SigAlg>
   extends UCAN.Signer<ID, Alg>,
     Verifier<ID, Alg> {
->>>>>>> e97bd8e1
   /**
    * The `signer` field is a self reference (usually a getter). It's sole
    * purpose is to allow splitting signer and verifier through destructuring.
@@ -600,35 +568,6 @@
    * }
    * ```
    */
-<<<<<<< HEAD
-  toArchive(): SignerArchive<ID, A>
-
-  withDID<ID extends DID>(id: ID): Signer<ID, A>
-}
-
-export interface Verifier<ID extends DID = DID, A extends number = number>
-  extends Principal<ID> {
-  /**
-   * Takes byte encoded payload and verifies that it is signed by corresponding
-   * signer.
-   */
-  verify<T>(payload: ByteView<T>, signature: Signature<T, A>): Await<boolean>
-
-  withDID<ID extends DID>(id: ID): Verifier<ID, A>
-}
-
-export interface SignerArchive<
-  ID extends DID = DID,
-  Code extends number = number
-> {
-  id: ID
-  keys: { [K: DID<'key'>]: KeyArchive<Code> }
-}
-
-type KeyArchive<Code extends number = number> =
-  | CryptoKey
-  | ByteView<Signer<DID<'key'>, Code> & CryptoKey>
-=======
   toArchive(): SignerArchive<ID, Alg>
 
   /**
@@ -723,7 +662,6 @@
 export type KeyArchive<Alg extends SigAlg = SigAlg> =
   | CryptoKey
   | ByteView<SignerKey<Alg> & CryptoKey>
->>>>>>> e97bd8e1
 
 export type InferInvokedCapability<
   C extends CapabilityParser<Match<ParsedCapability>>
