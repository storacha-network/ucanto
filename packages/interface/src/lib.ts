import {
  Ability,
  Block as UCANBlock,
  ByteView,
  Capabilities,
  Capability,
  DID,
  Fact,
  Link as UCANLink,
  MultihashHasher,
  MultihashDigest,
  MultibaseDecoder,
  MultibaseEncoder,
  Phantom,
  Resource,
  Signature,
  SignatureView,
  Principal,
  MulticodecCode,
  SigAlg,
  ToJSON,
  SignatureJSON,
  JSONUnknown,
  IntoJSON,
  Crypto,
  JSONObject,
} from '@ipld/dag-ucan'
import {
  Link,
  UnknownLink,
  Block as IPLDBlock,
  ToString,
  BlockEncoder,
} from 'multiformats'
import * as UCAN from '@ipld/dag-ucan'
import {
  CanIssue,
  Match,
  InvalidAudience,
  Unauthorized,
  UnavailableProof,
  DIDKeyResolutionError,
  ParsedCapability,
  CapabilityParser,
  InferCapability,
} from './capability.js'
import type * as Transport from './transport.js'
import type { Tuple, Block } from './transport.js'
export * from './capability.js'
export * from './transport.js'
export type {
  Transport,
  Phantom,
  Tuple,
  DID,
  Signature,
  SignatureView,
  ByteView,
  Capabilities,
  Capability,
  Fact,
  UCANBlock,
  UCANLink,
  Link,
  Link as IPLDLink,
  IPLDBlock,
  Block,
  Ability,
  Resource,
  SigAlg,
  MultihashDigest,
  MultihashHasher,
  MultibaseDecoder,
  MultibaseEncoder,
  MulticodecCode,
  Principal,
  ToJSON,
  ToString,
  UnknownLink,
  JSONUnknown,
  Crypto,
}
export * as UCAN from '@ipld/dag-ucan'

export type BlockStore <T> = Map<ToString<Link>, Block<T, number, number, 1>>
export type AttachedLinkSet = Set<ToString<Link>>

/**
 * Proof can either be a link to a delegated UCAN or a materialized {@link Delegation}
 * view.
 */
export type Proof<C extends Capabilities = Capabilities> =
  | UCANLink<C>
  | Delegation<C>

/**
 * UCAN creation options that apply to all UCAN types.
 *
 * See {@link DelegationOptions} for options specific to capability delegation.
 * See {@link InvocationOptions} for options specific to invoking a capability.
 */
export interface UCANOptions {
  audience: Principal
  lifetimeInSeconds?: number
  expiration?: UCAN.UTCUnixTimestamp
  notBefore?: UCAN.UTCUnixTimestamp

  nonce?: UCAN.Nonce

  facts?: Fact[]
  proofs?: Proof[]
  attachedBlocks?: BlockStore<unknown>
}

/**
 * A {@link UCANOptions} instance that include options for delegating capabilities.
 */
export interface DelegationOptions<C extends Capabilities> extends UCANOptions {
  /**
   * The `issuer` of a {@link Delegation} is the delegating party,
   * or the {@link Principal} that has some capabilities that they wish to delegate
   * the `audience` {@link Principal}.
   *
   */
  issuer: UCAN.Signer

  /**
   * The `audience` for a {@link Delegation} is the party being delegated to, or the
   * {@link Principal} which will invoke the delegated {@link Capabilities} on behalf
   * of the `issuer`.
   */
  audience: Principal

  /**
   * The set of {@link Capabilities} being delegated.
   */
  capabilities: C

  /**
   * If the `issuer` of this {@link Delegation} is not the resource owner / service provider,
   * for the delegated capabilities, the `proofs` array must contain valid {@link Proof}s
   * containing delegations to the `issuer`.
   */
  proofs?: Proof[]
}

export interface BuildOptions<
  T extends unknown = unknown,
  C extends MulticodecCode = MulticodecCode,
  A extends MulticodecCode = MulticodecCode
> {
  readonly hasher?: UCAN.MultihashHasher<A>
  readonly encoder?: BlockEncoder<C, T>
}
/**
 * An interface for representing a materializable IPLD DAG View. It is a useful
 * abstraction that can be used to defer actual IPLD encoding.
 *
 * Note that represented DAG could be partial implying that some of the blocks
 * may not be included. This by design allowing a user to include whatever
 * blocks they want to include.
 */
export interface IPLDViewBuilder<View extends IPLDView = IPLDView> {
  /**
   * Encodes all the blocks and creates a new IPLDView instance over them. Can
   * be passed a multihasher to specify a preferred hashing algorithm. Note
   * that there is no guarantee that preferred hasher will be used, it is
   * only a hint of preference and not a requirement.
   */
  buildIPLDView(options?: BuildOptions): Await<View>
}

/**
 * An interface for representing a materialized IPLD DAG View, which provides
 * a generic traversal API. It is useful for encoding (potentially partial) IPLD
 * DAGs into content archives (e.g. CARs).
 */
export interface IPLDView<T extends unknown = unknown> {
  /**
   * The root block of the IPLD DAG this is the view of. This is the the block
   * from which all other blocks are linked directly or transitively.
   */
  root: Block<T>

  /**
   * Returns an iterable of all the IPLD blocks that are included in this view.
   * It is RECOMMENDED that implementations return blocks in bottom up order
   * (i.e. leaf blocks first, root block last).
   *
   * Iterator MUST include the root block otherwise it will lead to encoders
   * into omitting it when encoding the view into a CAR archive.
   *
   * Note that we would like to rename this method to `blocks` but that would
   * be a breaking change on the Delegate API so we defer it for now.
   */
  iterateIPLDBlocks(): IterableIterator<Block>
}

/**
 * A materialized view of a UCAN delegation, which can be encoded into a UCAN token and
 * used as proof for an invocation or further delegations.
 */
export interface Delegation<C extends Capabilities = Capabilities>
  extends IPLDView<UCAN.UCAN<C>>,
    IPLDViewBuilder<Delegation<C>> {
  readonly root: UCANBlock<C>
  /**
   * Map of all the IPLD blocks that were included with this delegation DAG.
   * Usually this would be blocks corresponding to proofs, however it may
   * also contain other blocks e.g. things that `capabilities` or `facts` may
   * link.
   * It is not guaranteed to include all the blocks of this DAG, as it represents
   * a partial DAG of the delegation desired for transporting.
   *
   * Also note that map may contain blocks that are not part of this
   * delegation DAG. That is because `Delegation` is usually constructed as
   * view / selection over the CAR which may contain bunch of other blocks.
   * @deprecated
   */
  readonly blocks: Map<string, Block<unknown, any, any, any>>

  readonly cid: UCANLink<C>
  readonly bytes: ByteView<UCAN.UCAN<C>>
  readonly data: UCAN.View<C>

  asCID: UCANLink<C>
  link(): UCANLink<C>

  export(): IterableIterator<Block>

  issuer: UCAN.Principal
  audience: UCAN.Principal
  capabilities: C
  expiration: UCAN.UTCUnixTimestamp
  notBefore?: UCAN.UTCUnixTimestamp

  nonce?: UCAN.Nonce

  facts: Fact[]
  proofs: Proof[]
  iterate(): IterableIterator<Delegation>

  signature: SignatureView
  version: UCAN.Version

  toJSON(): DelegationJSON<this>
  delegate(): Await<Delegation<C>>

<<<<<<< HEAD
  archive(): Await<Result<Uint8Array, Error>>
=======
  attach(block: Block): void
>>>>>>> f72e6540
}

/**
 * Type representing a UCAN capability set in UCAN 0.10 format.
 * @see https://github.com/ucan-wg/spec/blob/0.10/README.md#241-examples
 */
export type Allows<
  URI extends Resource = Resource,
  Abilities extends ResourceAbilities = ResourceAbilities
> = {
  [K in URI]: Abilities
}

/**
 * Type representing a set of abilities for a specific resource. It is a map of
 * abilities to a list of caveats. This type is used in representation of the
 * UCAN capability set in UCAN 0.10 format.
 */
export type ResourceAbilities<
  Can extends Ability = any,
  Caveats extends Record<string, unknown> = Record<string, unknown>
> = {
  [K in Can]: Caveats[]
}

/**
 * Utility type that infers union of two {@link ResourceAbilities}. Type is used
 * to infer capabilities of the {@link Delegation}.
 */
export type JoinAbilities<
  T extends ResourceAbilities,
  U extends ResourceAbilities
> = {
  [K in keyof T | keyof U]: [
    ...(K extends keyof T ? T[K] : []),
    ...(K extends keyof U ? U[K] : [])
  ]
}

/**
 * Utility type that infers union of two {@link Allows}. Type is used to infer
 * capabilities of the {@link Delegation}.
 */
export type JoinAllows<T extends Allows, U extends Allows> = {
  [K in keyof T | keyof U]: JoinAbilities<
    K extends keyof T ? (T[K] extends ResourceAbilities ? T[K] : {}) : {},
    K extends keyof U ? (U[K] extends ResourceAbilities ? U[K] : {}) : {}
  >
}

/**
 * Utility type that infers set of capabilities delegated by one or more
 * {@link Delegation}s in UCAN 0.10 format.
 */
export type InferAllowedFromDelegations<T extends [unknown, ...unknown[]]> =
  T extends [infer A]
    ? InferAllowedFromDelegation<A>
    : T extends [infer A, infer B]
    ? JoinAllows<InferAllowedFromDelegation<A>, InferAllowedFromDelegation<B>>
    : T extends [infer A, infer B, ...infer Rest]
    ? JoinAllows<
        InferAllowedFromDelegation<A>,
        InferAllowedFromDelegations<[B, ...Rest]>
      >
    : never

/**
 * Utility type that infers set of capabilities delegated by a single
 * {@link Delegation}
 */
export type InferAllowedFromDelegation<T> = T extends Delegation<
  infer Capabilities
>
  ? InferAllowedFromCapabilities<Capabilities>
  : never

/**
 * Utility type that infers set of capabilities in UCAN 0.10 format from a
 * {@link Capability} tuple.
 */
export type InferAllowedFromCapabilities<T> = T extends [infer A]
  ? InferAllowedFromCapability<A>
  : T extends [infer A, ...infer Rest]
  ? JoinAllows<
      InferAllowedFromCapability<A>,
      InferAllowedFromCapabilities<Rest>
    >
  : never

/**
 * Utility type that infers set of capabilities in UCAN 0.10 format from a
 * single {@link Capability}.
 */
export type InferAllowedFromCapability<T> = T extends Capability<
  infer Can,
  infer URI,
  infer Caveats
>
  ? { [K in URI]: { [K in Can]: (Caveats & {})[] } }
  : never

export type DelegationJSON<T extends Delegation = Delegation> = ToJSON<
  T,
  {
    '/': ToString<T['cid']>
    v: T['version']
    iss: DID
    aud: DID
    att: ToJSON<
      T['capabilities'],
      T['capabilities'] &
        UCAN.Tuple<{ with: UCAN.Resource; can: UCAN.Ability; nb?: JSONObject }>
    >
    exp: T['expiration']
    nbf?: T['notBefore'] & {}
    nnc?: T['nonce'] & {}
    fct: ToJSON<T['facts']>
    prf: ProofJSON[] & JSONUnknown[]
    s: SignatureJSON<T['signature']>
  }
>

export type ProofJSON = DelegationJSON | LinkJSON<UCANLink>

export type LinkJSON<T extends UnknownLink = UnknownLink> = ToJSON<
  T,
  { '/': ToString<T> }
>

/**
 * An Invocation represents a UCAN that can be presented to a service provider to
 * invoke or "exercise" a {@link Capability}. You can think of invocations as a
 * serialized function call, where the ability or `can` portion of the Capability acts
 * as the function name, and the resource (`with`) and caveats (`nb`) of the capability
 * act as function arguments.
 *
 * Most Invocations will require valid proofs, which consist of a chain of {@link Delegation}s.
 * The service provider will inspect the proofs to verify that the invocation has
 * sufficient privileges to execute.
 */
export interface Invocation<C extends Capability = Capability>
  extends Delegation<[C]> {}

/**
 * Represents an outcome of the receipt as per IPLD schema of the
 * ucan/invocation@0.2 spec.
 *
 * @see https://github.com/ucan-wg/invocation/blob/v0.2/README.md#81-outcome
 */
export interface OutcomeModel<
  Ok extends {} = {},
  Error extends {} = {},
  Ran extends Invocation = Invocation
> {
  ran: ReturnType<Ran['link']>
  out: Result<Ok, Error>
  fx: EffectsModel
  meta: Meta
  iss?: DID
  prf: UCANLink[]
}

/**
 * Represents a receipt of an invocation as per IPLD schema in
 * ucan/invocation@0.2 spec.
 *
 * @see https://github.com/ucan-wg/invocation/blob/v0.2/README.md#82-receipt
 */
export interface ReceiptModel<
  Ok extends {} = {},
  Error extends {} = {},
  Ran extends Invocation = Invocation
> {
  ocm: OutcomeModel<Ok, Error, Ran>
  sig: Signature
}

/**
 * Represents a view of the invocation receipt. Unlike the {@link ReceiptModel},
 * this interface provides a more ergonomic API and allows you to reference
 * linked IPLD objects of they are included in the source DAG.
 */
export interface Receipt<
  Ok extends {} = {},
  Error extends {} = {},
  Ran extends Invocation = Invocation,
  Alg extends SigAlg = SigAlg
> extends IPLDView<ReceiptModel<Ok, Error, Ran>>,
    IPLDViewBuilder<Receipt<Ok, Error, Ran, Alg>> {
  readonly ran: Ran | ReturnType<Ran['link']>
  readonly out: Result<Ok, Error>
  readonly fx: Effects
  readonly meta: Meta

  readonly issuer?: Principal
  readonly proofs: Proof[]

  readonly signature: SignatureView<OutcomeModel<Ok, Error, Ran>, Alg>

  verifySignature(signer: Crypto.Verifier): Await<Result<{}, SignatureError>>

  buildIPLDView(): Receipt<Ok, Error, Ran, Alg>
}

export interface SignatureError extends Error {}

export interface Meta extends Record<string, unknown> {}

export interface EffectsModel {
  fork: readonly Link<InstructionModel>[]
  join?: Link<InstructionModel>
}

export interface Effects extends EffectsModel {}
export interface InstructionModel<
  Op extends Ability = Ability,
  URI extends Resource = Resource,
  Input extends Record<string, unknown> = Record<string, unknown>
> {
  op: Op
  rsc: URI
  input: Input
  nnc: string
}

/**
 * Defines result type as per invocation spec
 *
 * @see https://github.com/ucan-wg/invocation/#6-result
 */

export type Result<T = unknown, X extends {} = {}> = Variant<{
  ok: T
  error: X
}>

/**
 * @see {@link https://en.wikipedia.org/wiki/Unit_type|Unit type - Wikipedia}
 */
export interface Unit {}

/**
 * Utility type for defining a [keyed union] type as in IPLD Schema. In practice
 * this just works around typescript limitation that requires discriminant field
 * on all variants.
 *
 * ```ts
 * type Result<T, X> =
 *   | { ok: T }
 *   | { error: X }
 *
 * const demo = (result: Result<string, Error>) => {
 *   if (result.ok) {
 *   //  ^^^^^^^^^ Property 'ok' does not exist on type '{ error: Error; }`
 *   }
 * }
 * ```
 *
 * Using `Variant` type we can define same union type that works as expected:
 *
 * ```ts
 * type Result<T, X> = Variant<{
 *   ok: T
 *   error: X
 * }>
 *
 * const demo = (result: Result<string, Error>) => {
 *   if (result.ok) {
 *     result.ok.toUpperCase()
 *   }
 * }
 * ```
 *
 * [keyed union]:https://ipld.io/docs/schemas/features/representation-strategies/#union-keyed-representation
 */
export type Variant<U extends Record<string, unknown>> = {
  [Key in keyof U]: { [K in Exclude<keyof U, Key>]?: never } & {
    [K in Key]: U[Key]
  }
}[keyof U]

/**
 * A {@link UCANOptions} instance that includes options specific to {@link Invocation}s.
 */
export interface InvocationOptions<C extends Capability = Capability>
  extends UCANOptions {
  /** The `issuer` of an invocation is the "caller" of the RPC method and the party that signs the invocation UCAN token. */
  issuer: UCAN.Signer

  /** The {@link Capability} that is being invoked. */
  capability: C
}

export interface IssuedInvocation<C extends Capability = Capability>
  extends IPLDViewBuilder<Invocation<C>> {
  readonly issuer: Principal
  readonly audience: Principal
  readonly capabilities: [C]

  readonly proofs: Proof[]

  delegate(): Await<Delegation<[C]>>
  attach(block: Block): void
}

export type ServiceInvocation<
  C extends Capability = Capability,
  S = InvocationService<C>
> = IssuedInvocation<C> & ServiceInvocations<S>

export type InferInvocation<T extends ServiceInvocation> =
  T extends ServiceInvocation<infer C> ? Invocation<C> : never

export type InferInvocations<T extends Tuple> = T extends [
  ServiceInvocation<infer C>,
  infer Next,
  ...infer Rest
]
  ? [Invocation<C>, ...InferInvocations<[Next, ...Rest]>]
  : T extends [ServiceInvocation<infer C>]
  ? [Invocation<C>]
  : never

/**
 * An invocation handler, as returned by {@link @ucanto/server#provide | `Server.provide` }.
 *
 * @typeParam I - the {@link Capability} type accepted by the handler
 * @typeParam O - type returned by the handler on success
 * @typeParam X - type returned by the handler on error
 */
export interface ServiceMethod<
  I extends Capability,
  O extends {},
  X extends {}
> {
  (input: Invocation<I>, context: InvocationContext): Await<
    Result<O, X | InvocationError>
  >
}

/**
 * Error types returned by the framework during invocation that are not
 * specific to any particular {@link ServiceMethod}.
 */
export type InvocationError =
  | HandlerNotFound
  | HandlerExecutionError
  | InvalidAudience
  | Unauthorized

export interface InvocationContext extends ValidatorOptions {
  id: Verifier

  resolve?: (proof: UCANLink) => Await<Result<Delegation, UnavailableProof>>

  principal: PrincipalParser
}

export type ResolveServiceMethod<
  S extends Record<string, any>,
  Path extends string
> = Path extends `${infer Base}/${infer SubPath}`
  ? ResolveServiceMethod<S[Base], SubPath>
  : S[Path] extends ServiceMethod<infer _C, infer _T, infer _X>
  ? S[Path]
  : never

export type ResolveServiceInvocation<
  S extends Record<string, any>,
  C extends Capability
> = ResolveServiceMethod<S, C['can']> extends ServiceMethod<
  infer C,
  infer _T,
  infer _X
>
  ? IssuedInvocation<C>
  : never

export type InferServiceInvocationReturn<
  C extends Capability,
  S extends Record<string, any>
> = ResolveServiceMethod<S, C['can']> extends ServiceMethod<
  infer _,
  infer T,
  infer X
>
  ? Result<
      T,
      | X
      | HandlerNotFound
      | HandlerExecutionError
      | InvalidAudience
      | Unauthorized
    >
  : never

export type InferReceipt<
  C extends Capability,
  S extends Record<string, any>
> = ResolveServiceMethod<S, C['can']> extends ServiceMethod<
  infer _,
  infer T,
  infer X
>
  ? Receipt<
      T & {},
      | X
      | HandlerNotFound
      | HandlerExecutionError
      | InvalidAudience
      | Unauthorized
    >
  : never

export type InferServiceInvocations<
  I extends unknown[],
  T extends Record<string, any>
> = I extends []
  ? []
  : I extends [ServiceInvocation<infer C, T>, ...infer Rest]
  ? [InferServiceInvocationReturn<C, T>, ...InferServiceInvocations<Rest, T>]
  : never

export type InferReceipts<
  I extends unknown[],
  T extends Record<string, any>
> = I extends []
  ? []
  : I extends [ServiceInvocation<infer C, T>, ...infer Rest]
  ? [InferReceipt<C, T>, ...InferReceipts<Rest, T>]
  : never

/**
 * Describes messages send across ucanto agents.
 */
export type AgentMessageModel<T> = Variant<{
  'ucanto/message@7.0.0': AgentMessageData<T>
}>

/**
 * Describes ucanto@7.0 message format send between (client/server) agents.
 *
 * @template T - Phantom type capturing types of the payload for the inference.
 */
export interface AgentMessageData<T> extends Phantom<T> {
  /**
   * Set of (invocation) delegation links to be executed by the agent.
   */
  execute?: Tuple<Link<UCAN.UCAN<[Capability]>>>

  /**
   * Map of receipts keyed by the (invocation) delegation.
   */
  report?: Record<ToString<UCANLink>, Link<ReceiptModel>>
}

export interface AgentMessageBuilder<T>
  extends IPLDViewBuilder<AgentMessage<T>> {}

export interface AgentMessage<T = unknown>
  extends IPLDView<AgentMessageModel<T>> {
  invocationLinks: Tuple<Link<UCAN.UCAN<[Capability]>>> | []
  receipts: Map<ToString<UCANLink>, Receipt>
  invocations: Invocation[]
  get<E = never>(link: Link, fallback?: E): Receipt | E
}

export interface ReportModel<T = unknown> extends Phantom<T> {
  receipts: Record<
    ToString<Link<ReceiptModel['ocm']['ran']>>,
    Link<ReceiptModel>
  >
}

export interface ReportBuilder<T>
  extends IPLDViewBuilder<IPLDView<ReportModel<T>>> {
  set(link: Link<InstructionModel>, receipt: Receipt): void
  entries(): IterableIterator<[ToString<Link<InstructionModel>>, Receipt]>
}

export interface Report<T> extends Phantom<T> {
  get<E = never>(link: Link<InstructionModel>, fallback: E): Receipt | E
}

export interface IssuedInvocationView<C extends Capability = Capability>
  extends IssuedInvocation<C> {
  delegate(): Await<Invocation<C>>
  execute<T extends InvocationService<C>>(
    service: ConnectionView<T>
  ): Await<InferReceipt<C, T>>
}

export type ServiceInvocations<T> = IssuedInvocation<any> &
  {
    [Key in keyof T]: SubServiceInvocations<T[Key], Key & string>
  }[keyof T]

type SubServiceInvocations<T, Path extends string> = {
  [Key in keyof T]: T[Key] extends ServiceMethod<infer C, infer _R, infer _X>
    ? IssuedInvocation<C>
    : SubServiceInvocations<Path, Key & string>
}[keyof T]

export type InvocationService<
  C extends Capability,
  A extends string = C['can']
> = A extends `${infer Base}/${infer Path}`
  ? { [Key in Base]: InvocationService<C, Path> }
  : {
      [Key in A]: ServiceMethod<C, any, any>
    }

export type ExecuteInvocation<
  C extends Capability,
  T extends Record<string, any>,
  Ability extends string = C['can']
> = Ability extends `${infer Base}/${infer Path}`
  ? ExecuteInvocation<C, T[Base], Path>
  : T[Ability] extends (input: Invocation<C>) => infer Out
  ? Out
  : never

export interface Failure extends Error {}

export interface HandlerNotFound extends RangeError {
  error: true
  capability: Capability
  name: 'HandlerNotFound'
}

export interface HandlerExecutionError extends Failure {
  capability: Capability
  cause: Error
  name: 'HandlerExecutionError'
}

export type API<T> = T[keyof T]

export interface OutboundCodec
  extends Transport.RequestEncoder,
    Transport.ResponseDecoder {}

/** @deprecated */
export interface OutboundTransportOptions extends OutboundCodec {}

export interface ConnectionOptions<T extends Record<string, any>>
  extends Transport.EncodeOptions {
  /**
   * DID of the target service.
   */
  readonly id: Principal
  readonly codec: OutboundCodec
  readonly channel: Transport.Channel<T>
}

export interface Connection<T extends Record<string, any>>
  extends Phantom<T>,
    ConnectionOptions<T> {
  /**
   * DID of the target service.
   */
  readonly id: Principal
  readonly hasher: MultihashHasher
}

export interface ConnectionView<T extends Record<string, any>>
  extends Connection<T> {
  id: Principal
  execute<
    C extends Capability,
    I extends Transport.Tuple<ServiceInvocation<C, T>>
  >(
    ...invocations: I
  ): Await<InferReceipts<I, T>>
}

export interface InboundAcceptCodec {
  /**
   * Request decoder which is will be used by a server to decode HTTP Request
   * into an invocation `Batch` that will be executed using a `service`.
   */
  readonly decoder: Transport.RequestDecoder
  /**
   * Response encoder which will be used to encode batch of invocation results
   * into an HTTP response that will be send back to the client that initiated
   * request.
   */
  readonly encoder: Transport.ResponseEncoder
}

export interface InboundCodec {
  accept(request: Transport.HTTPRequest): Result<InboundAcceptCodec, HTTPError>
}

export interface HTTPError {
  readonly status: number
  readonly statusText?: string
  readonly headers?: Record<string, string>
  readonly message?: string
}

/**
 * Options for UCAN validation.
 */
export interface ValidatorOptions {
  /**
   * Takes principal parser that can be used to turn a `UCAN.Principal`
   * into `Ucanto.Principal`.
   */
  readonly principal?: PrincipalParser

  readonly canIssue?: CanIssue['canIssue']
  readonly resolve?: InvocationContext['resolve']
}

export interface ServerOptions extends ValidatorOptions {
  /**
   * Service DID which will be used to verify that received invocation
   * audience matches it.
   */
  readonly id: Signer

  readonly codec: InboundCodec
}

/**
 * A definition for a {@link Service}, combined with an optional
 * handler method for execution errors.
 *
 * Used as input to {@link @ucanto/server#create | `Server.create` } when
 * defining a service implementation.
 */
export interface Server<T> extends ServerOptions {
  /**
   * Actual service providing capability handlers.
   */
  readonly service: T

  readonly catch?: (err: HandlerExecutionError) => void
}

/**
 * A materialized {@link Server} that is configured to use a specific
 * transport channel. The `ServerView` has an {@link InvocationContext}
 * which contains the DID of the service itself, among other things.
 *
 * Returned by {@link @ucanto/server#create | `Server.create` } when instantiating
 * a server.
 */
export interface ServerView<T extends Record<string, any>>
  extends Server<T>,
    Transport.Channel<T> {
  context: InvocationContext
  catch: (err: HandlerExecutionError) => void
  run<C extends Capability>(
    invocation: ServiceInvocation<C, T>
  ): Await<InferReceipt<C, T>>
}

/**
 * A mapping of service names to handlers, used to define a service implementation.
 *
 * See {@link Server}, which wraps a `Service` and is used by {@link @ucanto/server/create}.
 */
export type Service = Record<
  string,
  (input: Invocation<any>) => Promise<Result<any, any>>
>

/**
 * Something that can be `await`ed to get a value of type `T`.
 */
export type Await<T> = T | PromiseLike<T> | Promise<T>

/**
 * A string literal type that matches the "scheme" portion of a URI.
 */
export type Protocol<Scheme extends string = string> = `${Scheme}:`

/**
 * A typed string representing a URI of a given protocol.
 *
 * @template P - The protocol (scheme) of the given uri. For example, `did:key:foo` has the protocol of `did`.
 */
export type URI<P extends Protocol = Protocol> = `${P}${string}` &
  // ⚠️ Without phantom type TS does not seem to retain `P` type
  // resulting in `${string}${string}` instead.
  Phantom<{
    protocol: P
  }>

export interface ComposedDIDParser extends PrincipalParser {
  or(parser: PrincipalParser): ComposedDIDParser
}

/**
 * A `PrincipalParser` provides {@link Verifier} instances that can validate UCANs issued
 * by a given {@link Principal}.
 */
export interface PrincipalParser {
  parse(did: UCAN.DID): Verifier
}

/**
 * A `PrincipalResolver` is used to resolve a key of the principal that is
 * identified by DID different from did:key method. It can be passed into a
 * UCAN validator in order to augmented it with additional DID methods support.
 */
export interface PrincipalResolver {
  resolveDIDKey?: (
    did: UCAN.DID
  ) => Await<Result<DIDKey, DIDKeyResolutionError>>
}

/**
 * Represents component that can create a signer from it's archive. Usually
 * signer module would provide `from` function and therefor be an implementation
 * of this interface.
 *
 * Library also provides utility functions for combining multiple
 * SignerImporters into one.
 *
 * @template ID - DID that can be imported, which may be a type union.
 * @template Alg - Multicodec code corresponding to signature algorithm.
 */
export interface SignerImporter<
  ID extends DID = DID,
  Alg extends SigAlg = SigAlg
> {
  from(archive: SignerArchive<ID, Alg>): Signer<ID, Alg>
}

export interface CompositeImporter<
  Variants extends [SignerImporter, ...SignerImporter[]]
> {
  from: Intersection<Variants[number]['from']>
  or<Other extends SignerImporter>(
    other: Other
  ): CompositeImporter<[Other, ...Variants]>
}

export interface Importer<Self extends Signer = Signer> {
  from(archive: Archive<Self>): Self
}

export interface Archive<Self extends Signer> {
  id: ReturnType<Signer['did']>
  keys: { [Key: DIDKey]: KeyArchive<Signer['signatureCode']> }
}
/**
 * Principal that can issue UCANs (and sign payloads). While it's primary role
 * is to sign payloads it also extends `Verifier` interface so it could be used
 * to verifying signed payloads as well.
 */
export interface Signer<ID extends DID = DID, Alg extends SigAlg = SigAlg>
  extends UCAN.Signer<ID, Alg>,
    Verifier<ID, Alg> {
  /**
   * The `signer` field is a self reference (usually a getter). It's sole
   * purpose is to allow splitting signer and verifier through destructuring.
   *
   * @example
   * ```js
   * import * as Principal from "@ucanto/principal"
   *
   * const { signer, verifier } = Principal.from(archive)
   * ```
   */
  signer: Signer<ID, Alg>

  /**
   * The `verifier` field just like the `signer` exists to allow splitting
   * them apart through destructuring.
   */
  verifier: Verifier<ID, Alg>

  /**
   * Returns archive of this signer which will have keys byte encoded when
   * underlying keys are extractable or in {@link CryptoKey} form otherwise.
   *
   * This allows a storing non extractable archives into indexedDB and storing
   * extractable archives on disk ofter serializing them using IPLD code.
   *
   * This aligns with a best practice that in browsers inextricable keys should
   * be used and extractable keys in node.
   *
   * @example
   * ```ts
   * import * as CBOR from '@ipld/dag-cbor'
   *
   * const save = async (signer: Signer) => {
   *   const archive = signer.toArchive()
   *   if (globalThis.indexedDB) {
   *     await IDB_OBJECT_STORE.add(archive)
   *   } else {
   *     await fs.writeFile(KEY_PATH, CBOR.encode(archive))
   *   }
   * }
   * ```
   */
  toArchive(): SignerArchive<ID, Alg>

  /**
   * Wraps key of this signer into a signer with a different DID. This is
   * primarily used to wrap {@link SignerKey} into a {@link Signer} that has
   * {@link did} of different method.
   *
   * @example
   *
   * ```ts
   * import { ed25519 } from "@ucanto/principal"
   *
   * const demo = async () => {
   *   const key = await ed25519.generate()
   *   key.did() // 'did:key:z6Mkqa4oY9Z5Pf5tUcjLHLUsDjKwMC95HGXdE1j22jkbhz6r'
   *   const gozala = key.withDID('did:web:gozala.io')
   *   gozala.did() // 'did:web:gozala.io'
   * }
   * ```
   * [did:key]:https://w3c-ccg.github.io/did-method-key/
   */
  withDID<ID extends DID>(id: ID): Signer<ID, Alg>
}

/**
 * Principal that issued a UCAN. In usually represents remote principal and is
 * used to verify that certain payloads were signed by it.
 */
export interface Verifier<ID extends DID = DID, Alg extends SigAlg = SigAlg>
  extends UCAN.Verifier<ID, Alg> {
  /**
   * Returns unwrapped did:key of this principal.
   */
  toDIDKey(): DIDKey
  /**
   * Wraps key of this verifier into a verifier with a different DID. This is
   * primarily used to wrap {@link VerifierKey} into a {@link Verifier} that has
   * {@link did} of different method.
   */
  withDID<ID extends DID>(id: ID): Verifier<ID, Alg>
}

/**
 * Represents [`did:key`] identifier.
 *
 * [`did:key`]:https://w3c-ccg.github.io/did-method-key/
 */
export type DIDKey = DID<'key'>

/**
 * {@link Signer} corresponding to [`did:key`] identified principal.
 *
 * [`did:key`]:https://w3c-ccg.github.io/did-method-key/
 */
export interface SignerKey<Alg extends SigAlg = SigAlg>
  extends Signer<DIDKey, Alg> {}

/**
 * {@link Verifier} corresponding to [`did:key`] identified principal.
 *
 * [`did:key`]:https://w3c-ccg.github.io/did-method-key/
 */
export interface VerifierKey<Alg extends SigAlg = SigAlg>
  extends Verifier<DIDKey, Alg> {}

/**
 * {@link Signer} keys and it's DID that can be used for persist and restore
 * signer across sessions.
 */
export interface SignerArchive<
  ID extends DID = DID,
  Alg extends SigAlg = SigAlg
> {
  /**
   * [DID Subject](https://www.w3.org/TR/did-core/#did-subject) for this
   * signer.
   */
  id: ID

  /**
   * Set of private keys this signer uses keyed by corresponding [did:key][].
   *
   * ⚠️ At the moment signers only support single key use case, however we may
   * change that in the future, which is why data model is forward designed to
   * support multiple keys.
   *
   * [did:key]:https://w3c-ccg.github.io/did-method-key/
   */
  keys: { [Key: DIDKey]: KeyArchive<Alg> }
}

/**
 * Represents a private key which will be in `CryptoKey` format if it is
 * non-extractable or is byte encoded when extractable.
 */
export type KeyArchive<Alg extends SigAlg = SigAlg> =
  | CryptoKey
  | ByteView<SignerKey<Alg> & CryptoKey>

export type InferInvokedCapability<
  C extends CapabilityParser<Match<ParsedCapability>>
> = C extends CapabilityParser<Match<infer T>>
  ? InferCapability<T & Capability>
  : never

export type Intersection<T> = (T extends any ? (i: T) => void : never) extends (
  i: infer I
) => void
  ? I
  : never<|MERGE_RESOLUTION|>--- conflicted
+++ resolved
@@ -246,11 +246,9 @@
   toJSON(): DelegationJSON<this>
   delegate(): Await<Delegation<C>>
 
-<<<<<<< HEAD
   archive(): Await<Result<Uint8Array, Error>>
-=======
+
   attach(block: Block): void
->>>>>>> f72e6540
 }
 
 /**
