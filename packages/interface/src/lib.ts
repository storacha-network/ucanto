--- conflicted
+++ resolved
@@ -14,13 +14,8 @@
   Resource,
   Signature,
   Principal,
-<<<<<<< HEAD
   Verifier as UCANVerifier,
   Signer as UCANSigner,
-=======
-  Verifier,
-  Signer,
->>>>>>> fc5a2ace
 } from '@ipld/dag-ucan'
 import * as UCAN from '@ipld/dag-ucan'
 import {
@@ -44,11 +39,6 @@
 export type {
   Transport,
   Principal,
-<<<<<<< HEAD
-=======
-  Verifier,
-  Signer,
->>>>>>> fc5a2ace
   Phantom,
   Tuple,
   DID,
@@ -399,7 +389,6 @@
   parse(did: UCAN.DID): UCAN.Verifier
 }
 
-<<<<<<< HEAD
 export interface Signer<M extends string = string, A extends number = number>
   extends UCANSigner<M, A> {
   export?: () => Await<ByteView<Signer<M, A>>>
@@ -412,16 +401,6 @@
   toCryptoKey?: () => Await<CryptoKey>
 }
 
-export interface SigningPrincipal<
-  M extends string = string,
-  A extends number = number
-> extends Signer<M, A>,
-    UCANVerifier<M, A> {
-  verifier: Verifier<M, A>
-  signer: Signer<M, A>
-}
-=======
 export type InferInvokedCapability<
   C extends CapabilityParser<Match<ParsedCapability>>
-> = C extends CapabilityParser<Match<infer T>> ? T : never
->>>>>>> fc5a2ace
+> = C extends CapabilityParser<Match<infer T>> ? T : never