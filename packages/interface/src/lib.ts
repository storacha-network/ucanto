import {
  Ability,
  Block as UCANBlock,
  ByteView,
  Capabilities,
  Capability,
  DID,
  Fact,
  Link as UCANLink,
  MultihashHasher,
  MultihashDigest,
  MultibaseDecoder,
  MultibaseEncoder,
  Phantom,
  Resource,
  Signature,
  SignatureView,
  Principal,
  MulticodecCode,
  SigAlg,
  ToJSON,
  SignatureJSON,
  JSONUnknown,
  IntoJSON,
  Crypto,
  JSONObject,
} from '@ipld/dag-ucan'
import {
  Link,
  UnknownLink,
  Block as IPLDBlock,
  ToString,
  BlockEncoder,
} from 'multiformats'
import * as UCAN from '@ipld/dag-ucan'
import {
  CanIssue,
  Match,
  InvalidAudience,
  Unauthorized,
  UnavailableProof,
  DIDKeyResolutionError,
  ParsedCapability,
  CapabilityParser,
  InferCapability,
} from './capability.js'
import type * as Transport from './transport.js'
import type { Tuple, Block } from './transport.js'
export * from './capability.js'
export * from './transport.js'
export type {
  Transport,
  Phantom,
  Tuple,
  DID,
  Signature,
  SignatureView,
  ByteView,
  Capabilities,
  Capability,
  Fact,
  UCANBlock,
  UCANLink,
  Link,
  Link as IPLDLink,
  IPLDBlock,
  Block,
  Ability,
  Resource,
  SigAlg,
  MultihashDigest,
  MultihashHasher,
  MultibaseDecoder,
  MultibaseEncoder,
  MulticodecCode,
  Principal,
  ToJSON,
  ToString,
  UnknownLink,
  JSONUnknown,
  Crypto,
}
export * as UCAN from '@ipld/dag-ucan'

/**
 * Proof can either be a link to a delegated UCAN or a materialized {@link Delegation}
 * view.
 */
export type Proof<C extends Capabilities = Capabilities> =
  | UCANLink<C>
  | Delegation<C>

/**
 * UCAN creation options that apply to all UCAN types.
 *
 * See {@link DelegationOptions} for options specific to capability delegation.
 * See {@link InvocationOptions} for options specific to invoking a capability.
 */
export interface UCANOptions {
  audience: Principal
  lifetimeInSeconds?: number
  expiration?: UCAN.UTCUnixTimestamp
  notBefore?: UCAN.UTCUnixTimestamp

  nonce?: UCAN.Nonce

  facts?: Fact[]
  proofs?: Proof[]
}

/**
 * A {@link UCANOptions} instance that include options for delegating capabilities.
 */
export interface DelegationOptions<C extends Capabilities> extends UCANOptions {
  /**
   * The `issuer` of a {@link Delegation} is the delegating party,
   * or the {@link Principal} that has some capabilities that they wish to delegate
   * the `audience` {@link Principal}.
   *
   */
  issuer: UCAN.Signer

  /**
   * The `audience` for a {@link Delegation} is the party being delegated to, or the
   * {@link Principal} which will invoke the delegated {@link Capabilities} on behalf
   * of the `issuer`.
   */
  audience: Principal

  /**
   * The set of {@link Capabilities} being delegated.
   */
  capabilities: C

  /**
   * If the `issuer` of this {@link Delegation} is not the resource owner / service provider,
   * for the delegated capabilities, the `proofs` array must contain valid {@link Proof}s
   * containing delegations to the `issuer`.
   */
  proofs?: Proof[]
}

export interface BuildOptions<
  T extends unknown = unknown,
  C extends MulticodecCode = MulticodecCode,
  A extends MulticodecCode = MulticodecCode
> {
  readonly hasher?: UCAN.MultihashHasher<A>
  readonly encoder?: BlockEncoder<C, T>
}
/**
 * An interface for representing a materializable IPLD DAG View. It is a useful
 * abstraction that can be used to defer actual IPLD encoding.
 *
 * Note that represented DAG could be partial implying that some of the blocks
 * may not be included. This by design allowing a user to include whatever
 * blocks they want to include.
 */
export interface IPLDViewBuilder<View extends IPLDView = IPLDView> {
  /**
   * Encodes all the blocks and creates a new IPLDView instance over them. Can
   * be passed a multihasher to specify a preferred hashing algorithm. Note
   * that there is no guarantee that preferred hasher will be used, it is
   * only a hint of preference and not a requirement.
   */
  buildIPLDView(options?: BuildOptions): Await<View>
}

/**
 * An interface for representing a materialized IPLD DAG View, which provides
 * a generic traversal API. It is useful for encoding (potentially partial) IPLD
 * DAGs into content archives (e.g. CARs).
 */
export interface IPLDView<T extends unknown = unknown> {
  /**
   * The root block of the IPLD DAG this is the view of. This is the the block
   * from which all other blocks are linked directly or transitively.
   */
  root: Block<T>

  /**
   * Returns an iterable of all the IPLD blocks that are included in this view.
   * It is RECOMMENDED that implementations return blocks in bottom up order
   * (i.e. leaf blocks first, root block last).
   *
   * Iterator MUST include the root block otherwise it will lead to encoders
   * into omitting it when encoding the view into a CAR archive.
   *
   * Note that we would like to rename this method to `blocks` but that would
   * be a breaking change on the Delegate API so we defer it for now.
   */
  iterateIPLDBlocks(): IterableIterator<Block>

  // /**
  //  * `IPLDView` also implement `IPLDViewBuilder` API so that you could pass
  //  * it anywhere builder is expected. Also note that `buildIPLDView` does not
  //  * take any options, as the view is already materialized and user preferences
  //  * will have no effect.
  //  *
  //  * Most implementations will just return `this` as they are already
  //  * materialized views.
  //  */
  // buildIPLDView(): IPLDView<this>
}

/**
 * An interface for representing a materializable IPLD DAG View. It is a useful
 * abstraction that can be used to defer actual IPLD encoding.
 *
 * Note that represented DAG could be partial implying that some of the blocks
 * may not be included. This by design allowing a user to include whatever
 * blocks they want to include.
 */
export interface IPLDViewBuilder<T extends unknown = unknown> {
  /**
   * Encodes all the blocks and creates a new IPLDView instance over them. Can
   * be passed a multihasher to specify a preferred hashing algorithm. Note
   * that there is no guarantee that preferred hasher will be used, it is
   * only a hint of preference and not a requirement.
   */
  buildIPLDView(options?: Transport.EncodeOptions): Await<IPLDView<T>>
}

/**
 * An interface for representing a materialized IPLD DAG View, which provides
 * a generic traversal API. It is useful for encoding (potentially partial) IPLD
 * DAGs into content archives (e.g. CARs).
 */
export interface IPLDView<T extends unknown = unknown>
  extends IPLDViewBuilder<T> {
  /**
   * The root block of the IPLD DAG this is the view of. This is the the block
   * from which all other blocks are linked directly or transitively.
   */
  root: Block<T>

  /**
   * Returns an iterable of all the IPLD blocks that are included in this view.
   * It is RECOMMENDED that implementations return blocks in bottom up order
   * (i.e. leaf blocks first, root block last).
   *
   * Iterator MUST include the root block otherwise it will lead to encoders
   * into omitting it when encoding the view into a CAR archive.
   *
   * Note that we would like to rename this method to `blocks` but that would
   * be a breaking change on the Delegate API so we defer it for now.
   */
  iterateIPLDBlocks(): IterableIterator<Block>

  /**
   * `IPLDView` also implement `IPLDViewBuilder` API so that you could pass
   * it anywhere builder is expected. Also note that `buildIPLDView` does not
   * take any options, as the view is already materialized and user preferences
   * will have no effect.
   *
   * Most implementations will just return `this` as they are already
   * materialized views.
   */
  buildIPLDView(): IPLDView<T>
}

/**
 * A materialized view of a UCAN delegation, which can be encoded into a UCAN token and
 * used as proof for an invocation or further delegations.
 */
export interface Delegation<C extends Capabilities = Capabilities>
<<<<<<< HEAD
  extends IPLDView<UCAN.UCAN<C>>,
    IPLDViewBuilder<Delegation<C>> {
=======
  extends IPLDView<UCAN.UCAN<C>> {
>>>>>>> 5341416a
  readonly root: UCANBlock<C>
  /**
   * Map of all the IPLD blocks that were included with this delegation DAG.
   * Usually this would be blocks corresponding to proofs, however it may
   * also contain other blocks e.g. things that `capabilities` or `facts` may
   * link.
   * It is not guaranteed to include all the blocks of this DAG, as it represents
   * a partial DAG of the delegation desired for transporting.
   *
   * Also note that map may contain blocks that are not part of this
   * delegation DAG. That is because `Delegation` is usually constructed as
   * view / selection over the CAR which may contain bunch of other blocks.
   * @deprecated
   */
  readonly blocks: Map<string, Block>

  readonly cid: UCANLink<C>
  readonly bytes: ByteView<UCAN.UCAN<C>>
  readonly data: UCAN.View<C>

  asCID: UCANLink<C>
  link(): UCANLink<C>

  export(): IterableIterator<Block>

  issuer: UCAN.Principal
  audience: UCAN.Principal
  capabilities: C
  expiration: UCAN.UTCUnixTimestamp
  notBefore?: UCAN.UTCUnixTimestamp

  nonce?: UCAN.Nonce

  facts: Fact[]
  proofs: Proof[]
  iterate(): IterableIterator<Delegation>

  signature: SignatureView
  version: UCAN.Version

  toJSON(): DelegationJSON<this>
  delegate(): Await<Delegation<C>>
}

/**
 * Type representing a UCAN capability set in UCAN 0.10 format.
 * @see https://github.com/ucan-wg/spec/blob/0.10/README.md#241-examples
 */
export type Allows<
  URI extends Resource = Resource,
  Abilities extends ResourceAbilities = ResourceAbilities
> = {
  [K in URI]: Abilities
}

/**
 * Type representing a set of abilities for a specific resource. It is a map of
 * abilities to a list of caveats. This type is used in representation of the
 * UCAN capability set in UCAN 0.10 format.
 */
export type ResourceAbilities<
  Can extends Ability = any,
  Caveats extends Record<string, unknown> = Record<string, unknown>
> = {
  [K in Can]: Caveats[]
}

/**
 * Utility type that infers union of two {@link ResourceAbilities}. Type is used
 * to infer capabilities of the {@link Delegation}.
 */
export type JoinAbilities<
  T extends ResourceAbilities,
  U extends ResourceAbilities
> = {
  [K in keyof T | keyof U]: [
    ...(K extends keyof T ? T[K] : []),
    ...(K extends keyof U ? U[K] : [])
  ]
}

/**
 * Utility type that infers union of two {@link Allows}. Type is used to infer
 * capabilities of the {@link Delegation}.
 */
export type JoinAllows<T extends Allows, U extends Allows> = {
  [K in keyof T | keyof U]: JoinAbilities<
    K extends keyof T ? (T[K] extends ResourceAbilities ? T[K] : {}) : {},
    K extends keyof U ? (U[K] extends ResourceAbilities ? U[K] : {}) : {}
  >
}

/**
 * Utility type that infers set of capabilities delegated by one or more
 * {@link Delegation}s in UCAN 0.10 format.
 */
export type InferAllowedFromDelegations<T extends [unknown, ...unknown[]]> =
  T extends [infer A]
    ? InferAllowedFromDelegation<A>
    : T extends [infer A, infer B]
    ? JoinAllows<InferAllowedFromDelegation<A>, InferAllowedFromDelegation<B>>
    : T extends [infer A, infer B, ...infer Rest]
    ? JoinAllows<
        InferAllowedFromDelegation<A>,
        InferAllowedFromDelegations<[B, ...Rest]>
      >
    : never

/**
 * Utility type that infers set of capabilities delegated by a single
 * {@link Delegation}
 */
export type InferAllowedFromDelegation<T> = T extends Delegation<
  infer Capabilities
>
  ? InferAllowedFromCapabilities<Capabilities>
  : never

/**
 * Utility type that infers set of capabilities in UCAN 0.10 format from a
 * {@link Capability} tuple.
 */
export type InferAllowedFromCapabilities<T> = T extends [infer A]
  ? InferAllowedFromCapability<A>
  : T extends [infer A, ...infer Rest]
  ? JoinAllows<
      InferAllowedFromCapability<A>,
      InferAllowedFromCapabilities<Rest>
    >
  : never

/**
 * Utility type that infers set of capabilities in UCAN 0.10 format from a
 * single {@link Capability}.
 */
export type InferAllowedFromCapability<T> = T extends Capability<
  infer Can,
  infer URI,
  infer Caveats
>
  ? { [K in URI]: { [K in Can]: (Caveats & {})[] } }
  : never

export type DelegationJSON<T extends Delegation = Delegation> = ToJSON<
  T,
  {
    '/': ToString<T['cid']>
    v: T['version']
    iss: DID
    aud: DID
    att: ToJSON<
      T['capabilities'],
      T['capabilities'] &
        UCAN.Tuple<{ with: UCAN.Resource; can: UCAN.Ability; nb?: JSONObject }>
    >
    exp: T['expiration']
    nbf?: T['notBefore'] & {}
    nnc?: T['nonce'] & {}
    fct: ToJSON<T['facts']>
    prf: ProofJSON[] & JSONUnknown[]
    s: SignatureJSON<T['signature']>
  }
>

export type ProofJSON = DelegationJSON | LinkJSON<UCANLink>

export type LinkJSON<T extends UnknownLink = UnknownLink> = ToJSON<
  T,
  { '/': ToString<T> }
>

/**
 * An Invocation represents a UCAN that can be presented to a service provider to
 * invoke or "exercise" a {@link Capability}. You can think of invocations as a
 * serialized function call, where the ability or `can` portion of the Capability acts
 * as the function name, and the resource (`with`) and caveats (`nb`) of the capability
 * act as function arguments.
 *
 * Most Invocations will require valid proofs, which consist of a chain of {@link Delegation}s.
 * The service provider will inspect the proofs to verify that the invocation has
 * sufficient privileges to execute.
 */
export interface Invocation<C extends Capability = Capability>
  extends Delegation<[C]> {}

export interface OutcomeModel<
  Ok extends {} = {},
  Error extends {} = {},
  Ran extends Invocation = Invocation
> {
  ran: ReturnType<Ran['link']>
  out: ReceiptResult<Ok, Error>
  fx: EffectsModel
  meta: Meta
  iss?: DID
  prf: UCANLink[]
}

export interface Outcome<
  Ok extends {} = {},
  Error extends {} = {},
  Ran extends Invocation = Invocation
> extends IPLDView<OutcomeModel<Ok, Error, Ran>> {
  link(): Link<OutcomeModel<Ok, Error, Ran>>
  ran: Ran | ReturnType<Ran['link']>
  out: ReceiptResult<Ok, Error>
  fx: Effects
  meta: Meta
  issuer?: Principal
  proofs: Proof[]
}

/**
 * A receipt is an attestation of the Result and requested Effects by a task
 * invocation. It is issued and signed by the task executor or its delegate.
 *
 * @see https://github.com/ucan-wg/invocation#8-receipt
 */
export interface ReceiptModel<
  Ok extends {} = {},
  Error extends {} = {},
  Ran extends Invocation = Invocation
> {
  ocm: Link<OutcomeModel<Ok, Error, Ran>>
  sig: Signature
}

export interface Receipt<
  Ok extends {} = {},
  Error extends {} = {},
  Ran extends Invocation = Invocation,
  Alg extends SigAlg = SigAlg
> extends IPLDView<ReceiptModel<Ok, Error, Ran>> {
  outcome: Outcome<Ok, Error, Ran>
  ran: Ran | ReturnType<Ran['link']>
  out: ReceiptResult<Ok, Error>
  fx: Effects
  meta: Meta

  issuer?: Principal
  proofs: Proof[]

  signature: Signature<Link<OutcomeModel<Ok, Error, Ran>>, Alg>
}

export interface Meta extends Record<string, unknown> {}

/**
 * @see https://github.com/ucan-wg/invocation/blob/v0.2/README.md#7-effect
 */
export interface EffectsModel {
  fork: readonly Link<InstructionModel>[]
  join?: Link<InstructionModel>
}

export interface Effects extends EffectsModel {}
/**
 * @see https://github.com/ucan-wg/invocation/blob/v0.2/README.md#511-instruction
 */
export interface InstructionModel<
  Op extends Ability = Ability,
  URI extends Resource = Resource,
  Input extends Record<string, unknown> = Record<string, unknown>
> {
  op: Op
  rsc: URI
  input: Input
  nnc: string
}

/**
 * Defines result type as per invocation spec
 *
 * @see https://github.com/ucan-wg/invocation/#6-result
 */

export type ReceiptResult<T = unknown, X extends {} = {}> = Variant<{
  ok: T
  error: X
}>

/**
 * Utility type for defining a [keyed union] type as in IPLD Schema. In practice
 * this just works around typescript limitation that requires discriminant field
 * on all variants.
 *
 * ```ts
 * type Result<T, X> =
 *   | { ok: T }
 *   | { error: X }
 *
 * const demo = (result: Result<string, Error>) => {
 *   if (result.ok) {
 *   //  ^^^^^^^^^ Property 'ok' does not exist on type '{ error: Error; }`
 *   }
 * }
 * ```
 *
 * Using `Variant` type we can define same union type that works as expected:
 *
 * ```ts
 * type Result<T, X> = Variant<{
 *   ok: T
 *   error: X
 * }>
 *
 * const demo = (result: Result<string, Error>) => {
 *   if (result.ok) {
 *     result.ok.toUpperCase()
 *   }
 * }
 * ```
 *
 * [keyed union]:https://ipld.io/docs/schemas/features/representation-strategies/#union-keyed-representation
 */
export type Variant<U extends Record<string, unknown>> = {
  [Key in keyof U]: { [K in Exclude<keyof U, Key>]?: never } & {
    [K in Key]: U[Key]
  }
}[keyof U]

/**
 * Represents a receipt of an invocation as per IPLD schema in
 * ucan/invocation@0.2 spec.
 *
 * @see https://github.com/ucan-wg/invocation/blob/v0.2/README.md#82-receipt
 */
export interface ReceiptModel<
  Ok extends {} = {},
  Error extends {} = {},
  Ran extends Invocation = Invocation
> {
  ocm: OutcomeModel<Ok, Error, Ran>
  sig: Signature
}

/**
 * Represents an outcome of the receipt as per IPLD schema of the
 * ucan/invocation@0.2 spec.
 *
 * @see https://github.com/ucan-wg/invocation/blob/v0.2/README.md#81-outcome
 */
export interface OutcomeModel<
  Ok extends {} = {},
  Error extends {} = {},
  Ran extends Invocation = Invocation
> {
  ran: ReturnType<Ran['link']>
  out: ReceiptResult<Ok, Error>
  fx: EffectsModel
  meta: Meta
  iss?: DID
  prf: UCANLink[]
}

/**
 * Represents a view of the invocation receipt. Unlike the {@link ReceiptModel},
 * this interface provides a more ergonomic API and allows you to reference
 * linked IPLD objects of they are included in the source DAG.
 */
export interface Receipt<
  Ok extends {} = {},
  Error extends {} = {},
  Ran extends Invocation = Invocation,
  Alg extends SigAlg = SigAlg
> extends IPLDView<ReceiptModel<Ok, Error, Ran>>,
    IPLDViewBuilder<Receipt<Ok, Error, Ran, Alg>> {
  readonly ran: Ran | ReturnType<Ran['link']>
  readonly out: ReceiptResult<Ok, Error>
  readonly fx: Effects
  readonly meta: Meta

  readonly issuer?: Principal
  readonly proofs: Proof[]

  readonly signature: SignatureView<OutcomeModel<Ok, Error, Ran>, Alg>

  verifySignature(
    signer: Crypto.Verifier
  ): Await<ReceiptResult<{}, SignatureError>>

  buildIPLDView(): Receipt<Ok, Error, Ran, Alg>
}

export interface SignatureError extends Error {}

export interface Meta extends Record<string, unknown> {}

export interface EffectsModel {
  fork: readonly Link<InstructionModel>[]
  join?: Link<InstructionModel>
}

export interface Effects extends EffectsModel {}
export interface InstructionModel<
  Op extends Ability = Ability,
  URI extends Resource = Resource,
  Input extends Record<string, unknown> = Record<string, unknown>
> {
  op: Op
  rsc: URI
  input: Input
  nnc: string
}

/**
 * Defines result type as per invocation spec
 *
 * @see https://github.com/ucan-wg/invocation/#6-result
 */

export type ReceiptResult<T = unknown, X extends {} = {}> = Variant<{
  ok: T
  error: X
}>

/**
 * Utility type for defining a [keyed union] type as in IPLD Schema. In practice
 * this just works around typescript limitation that requires discriminant field
 * on all variants.
 *
 * ```ts
 * type Result<T, X> =
 *   | { ok: T }
 *   | { error: X }
 *
 * const demo = (result: Result<string, Error>) => {
 *   if (result.ok) {
 *   //  ^^^^^^^^^ Property 'ok' does not exist on type '{ error: Error; }`
 *   }
 * }
 * ```
 *
 * Using `Variant` type we can define same union type that works as expected:
 *
 * ```ts
 * type Result<T, X> = Variant<{
 *   ok: T
 *   error: X
 * }>
 *
 * const demo = (result: Result<string, Error>) => {
 *   if (result.ok) {
 *     result.ok.toUpperCase()
 *   }
 * }
 * ```
 *
 * [keyed union]:https://ipld.io/docs/schemas/features/representation-strategies/#union-keyed-representation
 */
export type Variant<U extends Record<string, unknown>> = {
  [Key in keyof U]: { [K in Exclude<keyof U, Key>]?: never } & {
    [K in Key]: U[Key]
  }
}[keyof U]

/**
 * A {@link UCANOptions} instance that includes options specific to {@link Invocation}s.
 */
export interface InvocationOptions<C extends Capability = Capability>
  extends UCANOptions {
  /** The `issuer` of an invocation is the "caller" of the RPC method and the party that signs the invocation UCAN token. */
  issuer: UCAN.Signer

  /** The {@link Capability} that is being invoked. */
  capability: C
}

export interface IssuedInvocation<C extends Capability = Capability>
<<<<<<< HEAD
  extends IPLDViewBuilder<Invocation<C>> {
=======
  extends IPLDViewBuilder<UCAN.UCAN<[C]>> {
>>>>>>> 5341416a
  readonly issuer: Principal
  readonly audience: Principal
  readonly capabilities: [C]

  readonly proofs: Proof[]

  delegate(): Await<Delegation<[C]>>
}

export type ServiceInvocation<
  C extends Capability = Capability,
  S = InvocationService<C>
> = IssuedInvocation<C> & ServiceInvocations<S>

export type InferInvocation<T extends ServiceInvocation> =
  T extends ServiceInvocation<infer C> ? Invocation<C> : never

export type InferInvocations<T> = T extends []
  ? []
  : T extends [ServiceInvocation<infer C>, ...infer Rest]
  ? [Invocation<C>, ...InferInvocations<Rest>]
  : T extends Array<IssuedInvocation<infer U>>
  ? Invocation<U>[]
  : never

/**
 * An invocation handler, as returned by {@link @ucanto/server#provide | `Server.provide` }.
 *
 * @typeParam I - the {@link Capability} type accepted by the handler
 * @typeParam O - type returned by the handler on success
 * @typeParam X - type returned by the handler on error
 */
export interface ServiceMethod<
  I extends Capability,
  O,
  X extends { error: true }
> {
  (input: Invocation<I>, context: InvocationContext): Await<
    Result<O, X | InvocationError>
  >
}

/**
 * Error types returned by the framework during invocation that are not
 * specific to any particular {@link ServiceMethod}.
 */
export type InvocationError =
  | HandlerNotFound
  | HandlerExecutionError
  | InvalidAudience
  | Unauthorized

export interface InvocationContext extends ValidatorOptions {
  id: Verifier

  resolve?: (proof: UCANLink) => Await<Result<Delegation, UnavailableProof>>

  principal: PrincipalParser
}

export type ResolveServiceMethod<
  S extends Record<string, any>,
  Path extends string
> = Path extends `${infer Base}/${infer SubPath}`
  ? ResolveServiceMethod<S[Base], SubPath>
  : S[Path] extends ServiceMethod<infer _C, infer _T, infer _X>
  ? S[Path]
  : never

export type ResolveServiceInvocation<
  S extends Record<string, any>,
  C extends Capability
> = ResolveServiceMethod<S, C['can']> extends ServiceMethod<
  infer C,
  infer _T,
  infer _X
>
  ? IssuedInvocation<C>
  : never

export type InferServiceInvocationReturn<
  C extends Capability,
  S extends Record<string, any>
> = ResolveServiceMethod<S, C['can']> extends ServiceMethod<
  infer _,
  infer T,
  infer X
>
  ? Result<
      T,
      | X
      | HandlerNotFound
      | HandlerExecutionError
      | InvalidAudience
      | Unauthorized
    >
  : never

export type InferServiceInvocationReceipt<
  C extends Capability,
  S extends Record<string, any>
> = ResolveServiceMethod<S, C['can']> extends ServiceMethod<
  infer _,
  infer T,
  infer X
>
  ? Receipt<
      T & {},
      | X
      | HandlerNotFound
      | HandlerExecutionError
      | InvalidAudience
      | Unauthorized
    >
  : never

export type InferServiceInvocations<
  I extends unknown[],
  T extends Record<string, any>
> = I extends []
  ? []
  : I extends [ServiceInvocation<infer C, T>, ...infer Rest]
  ? [InferServiceInvocationReturn<C, T>, ...InferServiceInvocations<Rest, T>]
  : never

export type InferWorkflowReceipts<
  I extends unknown[],
  T extends Record<string, any>
> = I extends []
  ? []
  : I extends [ServiceInvocation<infer C, T>, ...infer Rest]
  ? [InferServiceInvocationReceipt<C, T>, ...InferWorkflowReceipts<Rest, T>]
  : never

export interface IssuedInvocationView<C extends Capability = Capability>
  extends IssuedInvocation<C> {
  delegate(): Await<Invocation<C>>
  execute<T extends InvocationService<C>>(
    service: ConnectionView<T>
  ): Await<InferServiceInvocationReceipt<C, T>>
}

export type ServiceInvocations<T> = IssuedInvocation<any> &
  {
    [Key in keyof T]: SubServiceInvocations<T[Key], Key & string>
  }[keyof T]

type SubServiceInvocations<T, Path extends string> = {
  [Key in keyof T]: T[Key] extends ServiceMethod<infer C, infer _R, infer _X>
    ? IssuedInvocation<C>
    : SubServiceInvocations<Path, Key & string>
}[keyof T]

export type InvocationService<
  C extends Capability,
  A extends string = C['can']
> = A extends `${infer Base}/${infer Path}`
  ? { [Key in Base]: InvocationService<C, Path> }
  : {
      [Key in A]: ServiceMethod<C, any, any>
    }

export type ExecuteInvocation<
  C extends Capability,
  T extends Record<string, any>,
  Ability extends string = C['can']
> = Ability extends `${infer Base}/${infer Path}`
  ? ExecuteInvocation<C, T[Base], Path>
  : T[Ability] extends (input: Invocation<C>) => infer Out
  ? Out
  : never

export type Result<T extends unknown, X extends { error: true }> =
  | (T extends null | undefined ? T : never)
  | (T & { error?: never })
  | X

export interface Failure extends Error {
  error: true
}

export interface HandlerNotFound extends RangeError {
  error: true
  capability: Capability
  name: 'HandlerNotFound'
}

export interface HandlerExecutionError extends Failure {
  capability: Capability
  cause: Error
  name: 'HandlerExecutionError'
}

export type API<T> = T[keyof T]

export interface OutboundCodec
  extends Transport.RequestEncoder,
    Transport.ResponseDecoder {}

/** @deprecated */
export interface OutboundTransportOptions extends OutboundCodec {}

export interface ConnectionOptions<T extends Record<string, any>>
  extends Transport.EncodeOptions {
  /**
   * DID of the target service.
   */
  readonly id: Principal
  readonly codec: OutboundCodec
  readonly channel: Transport.Channel<T>
}

export interface Connection<T extends Record<string, any>>
  extends Phantom<T>,
    ConnectionOptions<T> {
  /**
   * DID of the target service.
   */
  readonly id: Principal
  readonly hasher: MultihashHasher
}

export interface ConnectionView<T extends Record<string, any>>
  extends Connection<T> {
  id: Principal
  execute<
    C extends Capability,
    I extends Transport.Tuple<ServiceInvocation<C, T>>
  >(
    ...invocations: I
  ): Await<InferWorkflowReceipts<I, T>>
}

export interface InboundAcceptCodec {
  /**
   * Request decoder which is will be used by a server to decode HTTP Request
   * into an invocation `Batch` that will be executed using a `service`.
   */
  readonly decoder: Transport.RequestDecoder
  /**
   * Response encoder which will be used to encode batch of invocation results
   * into an HTTP response that will be send back to the client that initiated
   * request.
   */
  readonly encoder: Transport.ResponseEncoder
}

export interface InboundCodec {
  accept(
    request: Transport.HTTPRequest
  ): ReceiptResult<InboundAcceptCodec, HTTPError>
}

export interface HTTPError {
  readonly status: number
  readonly statusText?: string
  readonly headers?: Record<string, string>
  readonly message?: string
}

/**
 * Options for UCAN validation.
 */
export interface ValidatorOptions {
  /**
   * Takes principal parser that can be used to turn a `UCAN.Principal`
   * into `Ucanto.Principal`.
   */
  readonly principal?: PrincipalParser

  readonly canIssue?: CanIssue['canIssue']
  readonly resolve?: InvocationContext['resolve']
}

export interface ServerOptions extends ValidatorOptions {
  /**
   * Service DID which will be used to verify that received invocation
   * audience matches it.
   */
  readonly id: Signer

  readonly codec: InboundCodec
}

/**
 * A definition for a {@link Service}, combined with an optional
 * handler method for execution errors.
 *
 * Used as input to {@link @ucanto/server#create | `Server.create` } when
 * defining a service implementation.
 */
export interface Server<T> extends ServerOptions {
  /**
   * Actual service providing capability handlers.
   */
  readonly service: T

  readonly catch?: (err: HandlerExecutionError) => void
}

/**
 * A materialized {@link Server} that is configured to use a specific
 * transport channel. The `ServerView` has an {@link InvocationContext}
 * which contains the DID of the service itself, among other things.
 *
 * Returned by {@link @ucanto/server#create | `Server.create` } when instantiating
 * a server.
 */
export interface ServerView<T extends Record<string, any>>
  extends Server<T>,
    Transport.Channel<T> {
  context: InvocationContext
  catch: (err: HandlerExecutionError) => void
}

/**
 * A mapping of service names to handlers, used to define a service implementation.
 *
 * See {@link Server}, which wraps a `Service` and is used by {@link @ucanto/server/create}.
 */
export type Service = Record<
  string,
  (input: Invocation<any>) => Promise<Result<any, any>>
>

/**
 * Something that can be `await`ed to get a value of type `T`.
 */
export type Await<T> = T | PromiseLike<T> | Promise<T>

/**
 * A string literal type that matches the "scheme" portion of a URI.
 */
export type Protocol<Scheme extends string = string> = `${Scheme}:`

/**
 * A typed string representing a URI of a given protocol.
 *
 * @template P - The protocol (scheme) of the given uri. For example, `did:key:foo` has the protocol of `did`.
 */
export type URI<P extends Protocol = Protocol> = `${P}${string}` &
  // ⚠️ Without phantom type TS does not seem to retain `P` type
  // resulting in `${string}${string}` instead.
  Phantom<{
    protocol: P
  }>

export interface ComposedDIDParser extends PrincipalParser {
  or(parser: PrincipalParser): ComposedDIDParser
}

/**
 * A `PrincipalParser` provides {@link Verifier} instances that can validate UCANs issued
 * by a given {@link Principal}.
 */
export interface PrincipalParser {
  parse(did: UCAN.DID): Verifier
}

/**
 * A `PrincipalResolver` is used to resolve a key of the principal that is
 * identified by DID different from did:key method. It can be passed into a
 * UCAN validator in order to augmented it with additional DID methods support.
 */
export interface PrincipalResolver {
  resolveDIDKey?: (
    did: UCAN.DID
  ) => Await<Result<DIDKey, DIDKeyResolutionError>>
}

/**
 * Represents component that can create a signer from it's archive. Usually
 * signer module would provide `from` function and therefor be an implementation
 * of this interface.
 *
 * Library also provides utility functions for combining multiple
 * SignerImporters into one.
 *
 * @template ID - DID that can be imported, which may be a type union.
 * @template Alg - Multicodec code corresponding to signature algorithm.
 */
export interface SignerImporter<
  ID extends DID = DID,
  Alg extends SigAlg = SigAlg
> {
  from(archive: SignerArchive<ID, Alg>): Signer<ID, Alg>
}

export interface CompositeImporter<
  Variants extends [SignerImporter, ...SignerImporter[]]
> {
  from: Intersection<Variants[number]['from']>
  or<Other extends SignerImporter>(
    other: Other
  ): CompositeImporter<[Other, ...Variants]>
}

export interface Importer<Self extends Signer = Signer> {
  from(archive: Archive<Self>): Self
}

export interface Archive<Self extends Signer> {
  id: ReturnType<Signer['did']>
  keys: { [Key: DIDKey]: KeyArchive<Signer['signatureCode']> }
}
/**
 * Principal that can issue UCANs (and sign payloads). While it's primary role
 * is to sign payloads it also extends `Verifier` interface so it could be used
 * to verifying signed payloads as well.
 */
export interface Signer<ID extends DID = DID, Alg extends SigAlg = SigAlg>
  extends UCAN.Signer<ID, Alg>,
    Verifier<ID, Alg> {
  /**
   * The `signer` field is a self reference (usually a getter). It's sole
   * purpose is to allow splitting signer and verifier through destructuring.
   *
   * @example
   * ```js
   * import * as Principal from "@ucanto/principal"
   *
   * const { signer, verifier } = Principal.from(archive)
   * ```
   */
  signer: Signer<ID, Alg>

  /**
   * The `verifier` field just like the `signer` exists to allow splitting
   * them apart through destructuring.
   */
  verifier: Verifier<ID, Alg>

  /**
   * Returns archive of this signer which will have keys byte encoded when
   * underlying keys are extractable or in {@link CryptoKey} form otherwise.
   *
   * This allows a storing non extractable archives into indexedDB and storing
   * extractable archives on disk ofter serializing them using IPLD code.
   *
   * This aligns with a best practice that in browsers inextricable keys should
   * be used and extractable keys in node.
   *
   * @example
   * ```ts
   * import * as CBOR from '@ipld/dag-cbor'
   *
   * const save = async (signer: Signer) => {
   *   const archive = signer.toArchive()
   *   if (globalThis.indexedDB) {
   *     await IDB_OBJECT_STORE.add(archive)
   *   } else {
   *     await fs.writeFile(KEY_PATH, CBOR.encode(archive))
   *   }
   * }
   * ```
   */
  toArchive(): SignerArchive<ID, Alg>

  /**
   * Wraps key of this signer into a signer with a different DID. This is
   * primarily used to wrap {@link SignerKey} into a {@link Signer} that has
   * {@link did} of different method.
   *
   * @example
   *
   * ```ts
   * import { ed25519 } from "@ucanto/principal"
   *
   * const demo = async () => {
   *   const key = await ed25519.generate()
   *   key.did() // 'did:key:z6Mkqa4oY9Z5Pf5tUcjLHLUsDjKwMC95HGXdE1j22jkbhz6r'
   *   const gozala = key.withDID('did:web:gozala.io')
   *   gozala.did() // 'did:web:gozala.io'
   * }
   * ```
   * [did:key]:https://w3c-ccg.github.io/did-method-key/
   */
  withDID<ID extends DID>(id: ID): Signer<ID, Alg>
}

/**
 * Principal that issued a UCAN. In usually represents remote principal and is
 * used to verify that certain payloads were signed by it.
 */
export interface Verifier<ID extends DID = DID, Alg extends SigAlg = SigAlg>
  extends UCAN.Verifier<ID, Alg> {
  /**
   * Returns unwrapped did:key of this principal.
   */
  toDIDKey(): DIDKey
  /**
   * Wraps key of this verifier into a verifier with a different DID. This is
   * primarily used to wrap {@link VerifierKey} into a {@link Verifier} that has
   * {@link did} of different method.
   */
  withDID<ID extends DID>(id: ID): Verifier<ID, Alg>
}

/**
 * Represents [`did:key`] identifier.
 *
 * [`did:key`]:https://w3c-ccg.github.io/did-method-key/
 */
export type DIDKey = DID<'key'>

/**
 * {@link Signer} corresponding to [`did:key`] identified principal.
 *
 * [`did:key`]:https://w3c-ccg.github.io/did-method-key/
 */
export interface SignerKey<Alg extends SigAlg = SigAlg>
  extends Signer<DIDKey, Alg> {}

/**
 * {@link Verifier} corresponding to [`did:key`] identified principal.
 *
 * [`did:key`]:https://w3c-ccg.github.io/did-method-key/
 */
export interface VerifierKey<Alg extends SigAlg = SigAlg>
  extends Verifier<DIDKey, Alg> {}

/**
 * {@link Signer} keys and it's DID that can be used for persist and restore
 * signer across sessions.
 */
export interface SignerArchive<
  ID extends DID = DID,
  Alg extends SigAlg = SigAlg
> {
  /**
   * [DID Subject](https://www.w3.org/TR/did-core/#did-subject) for this
   * signer.
   */
  id: ID

  /**
   * Set of private keys this signer uses keyed by corresponding [did:key][].
   *
   * ⚠️ At the moment signers only support single key use case, however we may
   * change that in the future, which is why data model is forward designed to
   * support multiple keys.
   *
   * [did:key]:https://w3c-ccg.github.io/did-method-key/
   */
  keys: { [Key: DIDKey]: KeyArchive<Alg> }
}

/**
 * Represents a private key which will be in `CryptoKey` format if it is
 * non-extractable or is byte encoded when extractable.
 */
export type KeyArchive<Alg extends SigAlg = SigAlg> =
  | CryptoKey
  | ByteView<SignerKey<Alg> & CryptoKey>

export type InferInvokedCapability<
  C extends CapabilityParser<Match<ParsedCapability>>
> = C extends CapabilityParser<Match<infer T>>
  ? InferCapability<T & Capability>
  : never

export type Intersection<T> = (T extends any ? (i: T) => void : never) extends (
  i: infer I
) => void
  ? I
  : never<|MERGE_RESOLUTION|>--- conflicted
+++ resolved
@@ -190,73 +190,6 @@
    * be a breaking change on the Delegate API so we defer it for now.
    */
   iterateIPLDBlocks(): IterableIterator<Block>
-
-  // /**
-  //  * `IPLDView` also implement `IPLDViewBuilder` API so that you could pass
-  //  * it anywhere builder is expected. Also note that `buildIPLDView` does not
-  //  * take any options, as the view is already materialized and user preferences
-  //  * will have no effect.
-  //  *
-  //  * Most implementations will just return `this` as they are already
-  //  * materialized views.
-  //  */
-  // buildIPLDView(): IPLDView<this>
-}
-
-/**
- * An interface for representing a materializable IPLD DAG View. It is a useful
- * abstraction that can be used to defer actual IPLD encoding.
- *
- * Note that represented DAG could be partial implying that some of the blocks
- * may not be included. This by design allowing a user to include whatever
- * blocks they want to include.
- */
-export interface IPLDViewBuilder<T extends unknown = unknown> {
-  /**
-   * Encodes all the blocks and creates a new IPLDView instance over them. Can
-   * be passed a multihasher to specify a preferred hashing algorithm. Note
-   * that there is no guarantee that preferred hasher will be used, it is
-   * only a hint of preference and not a requirement.
-   */
-  buildIPLDView(options?: Transport.EncodeOptions): Await<IPLDView<T>>
-}
-
-/**
- * An interface for representing a materialized IPLD DAG View, which provides
- * a generic traversal API. It is useful for encoding (potentially partial) IPLD
- * DAGs into content archives (e.g. CARs).
- */
-export interface IPLDView<T extends unknown = unknown>
-  extends IPLDViewBuilder<T> {
-  /**
-   * The root block of the IPLD DAG this is the view of. This is the the block
-   * from which all other blocks are linked directly or transitively.
-   */
-  root: Block<T>
-
-  /**
-   * Returns an iterable of all the IPLD blocks that are included in this view.
-   * It is RECOMMENDED that implementations return blocks in bottom up order
-   * (i.e. leaf blocks first, root block last).
-   *
-   * Iterator MUST include the root block otherwise it will lead to encoders
-   * into omitting it when encoding the view into a CAR archive.
-   *
-   * Note that we would like to rename this method to `blocks` but that would
-   * be a breaking change on the Delegate API so we defer it for now.
-   */
-  iterateIPLDBlocks(): IterableIterator<Block>
-
-  /**
-   * `IPLDView` also implement `IPLDViewBuilder` API so that you could pass
-   * it anywhere builder is expected. Also note that `buildIPLDView` does not
-   * take any options, as the view is already materialized and user preferences
-   * will have no effect.
-   *
-   * Most implementations will just return `this` as they are already
-   * materialized views.
-   */
-  buildIPLDView(): IPLDView<T>
 }
 
 /**
@@ -264,12 +197,8 @@
  * used as proof for an invocation or further delegations.
  */
 export interface Delegation<C extends Capabilities = Capabilities>
-<<<<<<< HEAD
   extends IPLDView<UCAN.UCAN<C>>,
     IPLDViewBuilder<Delegation<C>> {
-=======
-  extends IPLDView<UCAN.UCAN<C>> {
->>>>>>> 5341416a
   readonly root: UCANBlock<C>
   /**
    * Map of all the IPLD blocks that were included with this delegation DAG.
@@ -455,6 +384,27 @@
 export interface Invocation<C extends Capability = Capability>
   extends Delegation<[C]> {}
 
+/**
+ * Represents a receipt of an invocation as per IPLD schema in
+ * ucan/invocation@0.2 spec.
+ *
+ * @see https://github.com/ucan-wg/invocation/blob/v0.2/README.md#82-receipt
+ */
+export interface ReceiptModel<
+  Ok extends {} = {},
+  Error extends {} = {},
+  Ran extends Invocation = Invocation
+> {
+  ocm: OutcomeModel<Ok, Error, Ran>
+  sig: Signature
+}
+
+/**
+ * Represents an outcome of the receipt as per IPLD schema of the
+ * ucan/invocation@0.2 spec.
+ *
+ * @see https://github.com/ucan-wg/invocation/blob/v0.2/README.md#81-outcome
+ */
 export interface OutcomeModel<
   Ok extends {} = {},
   Error extends {} = {},
@@ -468,163 +418,6 @@
   prf: UCANLink[]
 }
 
-export interface Outcome<
-  Ok extends {} = {},
-  Error extends {} = {},
-  Ran extends Invocation = Invocation
-> extends IPLDView<OutcomeModel<Ok, Error, Ran>> {
-  link(): Link<OutcomeModel<Ok, Error, Ran>>
-  ran: Ran | ReturnType<Ran['link']>
-  out: ReceiptResult<Ok, Error>
-  fx: Effects
-  meta: Meta
-  issuer?: Principal
-  proofs: Proof[]
-}
-
-/**
- * A receipt is an attestation of the Result and requested Effects by a task
- * invocation. It is issued and signed by the task executor or its delegate.
- *
- * @see https://github.com/ucan-wg/invocation#8-receipt
- */
-export interface ReceiptModel<
-  Ok extends {} = {},
-  Error extends {} = {},
-  Ran extends Invocation = Invocation
-> {
-  ocm: Link<OutcomeModel<Ok, Error, Ran>>
-  sig: Signature
-}
-
-export interface Receipt<
-  Ok extends {} = {},
-  Error extends {} = {},
-  Ran extends Invocation = Invocation,
-  Alg extends SigAlg = SigAlg
-> extends IPLDView<ReceiptModel<Ok, Error, Ran>> {
-  outcome: Outcome<Ok, Error, Ran>
-  ran: Ran | ReturnType<Ran['link']>
-  out: ReceiptResult<Ok, Error>
-  fx: Effects
-  meta: Meta
-
-  issuer?: Principal
-  proofs: Proof[]
-
-  signature: Signature<Link<OutcomeModel<Ok, Error, Ran>>, Alg>
-}
-
-export interface Meta extends Record<string, unknown> {}
-
-/**
- * @see https://github.com/ucan-wg/invocation/blob/v0.2/README.md#7-effect
- */
-export interface EffectsModel {
-  fork: readonly Link<InstructionModel>[]
-  join?: Link<InstructionModel>
-}
-
-export interface Effects extends EffectsModel {}
-/**
- * @see https://github.com/ucan-wg/invocation/blob/v0.2/README.md#511-instruction
- */
-export interface InstructionModel<
-  Op extends Ability = Ability,
-  URI extends Resource = Resource,
-  Input extends Record<string, unknown> = Record<string, unknown>
-> {
-  op: Op
-  rsc: URI
-  input: Input
-  nnc: string
-}
-
-/**
- * Defines result type as per invocation spec
- *
- * @see https://github.com/ucan-wg/invocation/#6-result
- */
-
-export type ReceiptResult<T = unknown, X extends {} = {}> = Variant<{
-  ok: T
-  error: X
-}>
-
-/**
- * Utility type for defining a [keyed union] type as in IPLD Schema. In practice
- * this just works around typescript limitation that requires discriminant field
- * on all variants.
- *
- * ```ts
- * type Result<T, X> =
- *   | { ok: T }
- *   | { error: X }
- *
- * const demo = (result: Result<string, Error>) => {
- *   if (result.ok) {
- *   //  ^^^^^^^^^ Property 'ok' does not exist on type '{ error: Error; }`
- *   }
- * }
- * ```
- *
- * Using `Variant` type we can define same union type that works as expected:
- *
- * ```ts
- * type Result<T, X> = Variant<{
- *   ok: T
- *   error: X
- * }>
- *
- * const demo = (result: Result<string, Error>) => {
- *   if (result.ok) {
- *     result.ok.toUpperCase()
- *   }
- * }
- * ```
- *
- * [keyed union]:https://ipld.io/docs/schemas/features/representation-strategies/#union-keyed-representation
- */
-export type Variant<U extends Record<string, unknown>> = {
-  [Key in keyof U]: { [K in Exclude<keyof U, Key>]?: never } & {
-    [K in Key]: U[Key]
-  }
-}[keyof U]
-
-/**
- * Represents a receipt of an invocation as per IPLD schema in
- * ucan/invocation@0.2 spec.
- *
- * @see https://github.com/ucan-wg/invocation/blob/v0.2/README.md#82-receipt
- */
-export interface ReceiptModel<
-  Ok extends {} = {},
-  Error extends {} = {},
-  Ran extends Invocation = Invocation
-> {
-  ocm: OutcomeModel<Ok, Error, Ran>
-  sig: Signature
-}
-
-/**
- * Represents an outcome of the receipt as per IPLD schema of the
- * ucan/invocation@0.2 spec.
- *
- * @see https://github.com/ucan-wg/invocation/blob/v0.2/README.md#81-outcome
- */
-export interface OutcomeModel<
-  Ok extends {} = {},
-  Error extends {} = {},
-  Ran extends Invocation = Invocation
-> {
-  ran: ReturnType<Ran['link']>
-  out: ReceiptResult<Ok, Error>
-  fx: EffectsModel
-  meta: Meta
-  iss?: DID
-  prf: UCANLink[]
-}
-
 /**
  * Represents a view of the invocation receipt. Unlike the {@link ReceiptModel},
  * this interface provides a more ergonomic API and allows you to reference
@@ -739,11 +532,7 @@
 }
 
 export interface IssuedInvocation<C extends Capability = Capability>
-<<<<<<< HEAD
   extends IPLDViewBuilder<Invocation<C>> {
-=======
-  extends IPLDViewBuilder<UCAN.UCAN<[C]>> {
->>>>>>> 5341416a
   readonly issuer: Principal
   readonly audience: Principal
   readonly capabilities: [C]
