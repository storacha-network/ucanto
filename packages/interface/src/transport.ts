--- conflicted
+++ resolved
@@ -10,10 +10,7 @@
   InferWorkflowReceipts,
   InferInvocations,
   Receipt,
-<<<<<<< HEAD
   Invocation,
-=======
->>>>>>> 5341416a
 } from './lib.js'
 
 /**
@@ -28,12 +25,9 @@
 }
 
 export interface RequestEncodeOptions extends EncodeOptions {
-<<<<<<< HEAD
-=======
   /**
    * If provided will be set as an `accept` header of the request.
    */
->>>>>>> 5341416a
   accept?: string
 }
 
@@ -57,24 +51,16 @@
 }
 
 export interface ResponseEncoder {
-<<<<<<< HEAD
   encode<I extends Tuple<Receipt<any, any>>>(
-=======
-  encode<I extends Tuple<Receipt>>(
->>>>>>> 5341416a
     result: I,
     options?: EncodeOptions
   ): Await<HTTPResponse<I>>
 }
 
 export interface ResponseDecoder {
-<<<<<<< HEAD
   decode<I extends Tuple<Receipt<any, any>>>(
     response: HTTPResponse<I>
   ): Await<I>
-=======
-  decode<I extends Tuple<Receipt>>(response: HTTPResponse<I>): Await<I>
->>>>>>> 5341416a
 }
 
 export interface HTTPRequest<T = unknown> extends Phantom<T> {
