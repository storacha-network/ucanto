{
  "name": "@ucanto/transport",
  "description": "ucanto transport",
  "version": "2.0.0",
  "keywords": [
    "UCAN",
    "RPC",
    "IPLD",
    "JWT",
    "multicodec",
    "codec",
    "invocation"
  ],
  "files": [
    "src",
    "dist/src"
  ],
  "repository": {
    "type": "git",
    "url": "https://github.com/web3-storage/ucanto.git"
  },
  "homepage": "https://github.com/web3-storage/ucanto",
  "scripts": {
    "test:web": "playwright-test test/**/*.spec.js --cov && nyc report",
    "test:node": "c8 --check-coverage --branches 100 --functions 100 --lines 100 mocha test/**/*.spec.js",
    "test": "npm run test:node",
    "coverage": "c8 --reporter=html mocha test/**/*.spec.js && npm_config_yes=true npx st -d coverage -p 8080",
    "check": "tsc --build",
    "build": "tsc --build"
  },
  "dependencies": {
    "@ipld/car": "^4.1.6",
    "@ipld/dag-cbor": "^7.0.3",
<<<<<<< HEAD
    "@ucanto/core": "^1.0.1",
    "@ucanto/interface": "^1.0.0",
    "multiformats": "^10.0.0"
=======
    "@ucanto/core": "^2.0.0",
    "@ucanto/interface": "^2.0.0",
    "multiformats": "^9.8.1"
>>>>>>> 12efb30d
  },
  "devDependencies": {
    "@types/chai": "^4.3.3",
    "@types/mocha": "^9.1.0",
    "@ucanto/principal": "^2.0.0",
    "@web-std/fetch": "^4.1.0",
    "c8": "^7.11.0",
    "chai": "^4.3.6",
    "mocha": "^10.1.0",
    "nyc": "^15.1.0",
    "playwright-test": "^8.1.1",
    "typescript": "^4.8.4"
  },
  "type": "module",
  "typesVersions": {
    "*": {
      "*": [
        "dist/src/*"
      ],
      "dist/src/lib.d.ts": [
        "dist/src/lib.d.ts"
      ]
    }
  },
  "types": "./dist/src/lib.d.ts",
  "main": "./src/lib.js",
  "exports": {
    ".": {
      "types": "./dist/src/lib.d.ts",
      "import": "./src/lib.js"
    },
    "./car": {
      "types": "./dist/src/car.d.ts",
      "import": "./src/car.js"
    },
    "./cbor": {
      "types": "./dist/src/cbor.d.ts",
      "import": "./src/cbor.js"
    },
    "./http": {
      "types": "./dist/src/http.d.ts",
      "import": "./src/http.js"
    },
    "./jwt": {
      "types": "./dist/src/jwt.d.ts",
      "import": "./src/jwt.js"
    }
  },
  "c8": {
    "exclude": [
      "test/**",
      "dist/**"
    ]
  },
  "license": "(Apache-2.0 AND MIT)"
}<|MERGE_RESOLUTION|>--- conflicted
+++ resolved
@@ -31,15 +31,9 @@
   "dependencies": {
     "@ipld/car": "^4.1.6",
     "@ipld/dag-cbor": "^7.0.3",
-<<<<<<< HEAD
-    "@ucanto/core": "^1.0.1",
-    "@ucanto/interface": "^1.0.0",
-    "multiformats": "^10.0.0"
-=======
     "@ucanto/core": "^2.0.0",
     "@ucanto/interface": "^2.0.0",
-    "multiformats": "^9.8.1"
->>>>>>> 12efb30d
+    "multiformats": "^10.0.0"
   },
   "devDependencies": {
     "@types/chai": "^4.3.3",
