import * as API from '@ucanto/interface'
import { InferCaveats, CanIssue } from '@ucanto/interface'

export * from '@ucanto/interface'

export type InvocationError =
  | API.HandlerNotFound
  | API.HandlerExecutionError
  | API.InvalidAudience
  | API.Unauthorized

export interface ProviderOptions extends CanIssue {
  my?: (issuer: API.DID) => API.Capability[]
  resolve?: (
    proof: API.LinkedProof
  ) => API.Await<API.Result<API.Delegation, API.UnavailableProof>>

  authority: API.AuthorityParser
}

export interface ProviderContext<
  A extends API.Ability = API.Ability,
  R extends API.URI = API.URI,
  C extends API.Caveats = API.Caveats
> {
  capability: API.ParsedCapability<A, R, API.InferCaveats<C>>
<<<<<<< HEAD
  invocation: API.Invocation<API.Capability<A, R["href"]> & API.InferCaveats<C>>
=======
  invocation: API.Invocation<API.Capability<A, R['href']> & API.InferCaveats<C>>
>>>>>>> ddf56b1e

  context: API.InvocationContext
}<|MERGE_RESOLUTION|>--- conflicted
+++ resolved
@@ -24,11 +24,7 @@
   C extends API.Caveats = API.Caveats
 > {
   capability: API.ParsedCapability<A, R, API.InferCaveats<C>>
-<<<<<<< HEAD
-  invocation: API.Invocation<API.Capability<A, R["href"]> & API.InferCaveats<C>>
-=======
   invocation: API.Invocation<API.Capability<A, R['href']> & API.InferCaveats<C>>
->>>>>>> ddf56b1e
 
   context: API.InvocationContext
 }