--- conflicted
+++ resolved
@@ -1,12 +1,3 @@
-<<<<<<< HEAD
-export * from "./server.js"
-export * from "@ucanto/authority"
-export * from "@ucanto/core"
-// @ts-ignore
-export * from "./api.js"
-export * from "./handler.js"
-export * as API from "./api.js"
-=======
 export * from './server.js'
 export * from '@ucanto/authority'
 export * from '@ucanto/core'
@@ -14,5 +5,4 @@
 // @ts-ignore
 export * from './api.js'
 export * from './handler.js'
-export * as API from './api.js'
->>>>>>> ddf56b1e
+export * as API from './api.js'