--- conflicted
+++ resolved
@@ -31,15 +31,9 @@
   "dependencies": {
     "@ipld/car": "^4.1.6",
     "@ipld/dag-cbor": "^7.0.3",
-<<<<<<< HEAD
     "@ipld/dag-ucan": "^2.0.0",
-    "@ucanto/interface": "^1.0.0",
+    "@ucanto/interface": "^2.0.0",
     "multiformats": "^10.0.0"
-=======
-    "@ipld/dag-ucan": "^4.0.0-beta",
-    "@ucanto/interface": "^2.0.0",
-    "multiformats": "^9.8.1"
->>>>>>> 12efb30d
   },
   "devDependencies": {
     "@types/chai": "^4.3.3",
