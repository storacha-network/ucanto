{
  "name": "@ucanto/core",
  "description": "ucanto core",
  "version": "0.3.0",
  "keywords": [
    "UCAN",
    "RPC",
    "IPLD",
    "JWT",
    "multicodec",
    "codec",
    "invocation"
  ],
  "files": [
    "src",
    "dist/src"
  ],
  "repository": {
    "type": "git",
    "url": "https://github.com/web3-storage/ucanto.git"
  },
  "homepage": "https://github.com/web3-storage/ucanto",
  "scripts": {
    "prepare": "tsc --build",
    "test:web": "playwright-test test/*.spec.js --cov && nyc report",
    "test:node": "c8 --check-coverage --branches 100 --functions 100 --lines 100 mocha test/*.spec.js",
    "test": "npm run test:node",
    "coverage": "c8 --reporter=html mocha test/test-*.js && npm_config_yes=true npx st -d coverage -p 8080",
    "typecheck": "tsc --build"
  },
  "dependencies": {
    "@ipld/car": "^4.1.0",
    "@ipld/dag-cbor": "^7.0.1",
    "multiformats": "^9.6.4",
<<<<<<< HEAD
    "@ipld/dag-ucan": "^1.7.0-beta",
    "@ucanto/interface": "^0.2.0"
=======
    "@ipld/dag-ucan": "^1.6.0-beta",
    "@ucanto/interface": "^0.3.0"
>>>>>>> 5f4fcde1
  },
  "devDependencies": {
    "@types/mocha": "^9.1.0",
    "@types/chai": "^4.3.0",
    "@types/chai-subset": "^1.3.3",
    "mocha": "^9.2.2",
    "chai": "^4.3.6",
    "chai-subset": "^1.6.0",
    "playwright-test": "^8.0.0",
    "c8": "^7.11.0",
    "nyc": "^15.1.0",
    "typescript": "^4.7.2",
    "@ucanto/authority": "^0.3.0"
  },
  "type": "module",
  "main": "src/lib.js",
  "types": "./dist/src/lib.d.ts",
  "typesVersions": {
    "*": {
      "*": [
        "dist/src/*"
      ],
      "dist/src/lib.d.ts": [
        "dist/src/lib.d.ts"
      ]
    }
  },
  "exports": {
    ".": {
      "types": "./dist/src/lib.d.ts",
      "import": "./src/lib.js"
    },
    "./src/lib.js": {
      "types": "./dist/src/lib.d.ts",
      "import": "./src/lib.js"
    },
    "./link": {
      "types": "./dist/src/link.d.ts",
      "import": "./src/link.js"
    },
    "./delegation": {
      "types": "./dist/src/delegation.d.ts",
      "import": "./src/delegation.js"
    }
  },
  "c8": {
    "exclude": [
      "test/**",
      "dist/**"
    ]
  },
  "license": "(Apache-2.0 AND MIT)"
}<|MERGE_RESOLUTION|>--- conflicted
+++ resolved
@@ -32,13 +32,8 @@
     "@ipld/car": "^4.1.0",
     "@ipld/dag-cbor": "^7.0.1",
     "multiformats": "^9.6.4",
-<<<<<<< HEAD
     "@ipld/dag-ucan": "^1.7.0-beta",
-    "@ucanto/interface": "^0.2.0"
-=======
-    "@ipld/dag-ucan": "^1.6.0-beta",
     "@ucanto/interface": "^0.3.0"
->>>>>>> 5f4fcde1
   },
   "devDependencies": {
     "@types/mocha": "^9.1.0",
@@ -59,7 +54,7 @@
   "typesVersions": {
     "*": {
       "*": [
-        "dist/src/*"
+        "dist/*"
       ],
       "dist/src/lib.d.ts": [
         "dist/src/lib.d.ts"
