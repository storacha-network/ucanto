import { assert, test } from './test.js'
import { CAR, CBOR, delegate, Delegation, parseLink, UCAN } from '../src/lib.js'
import { alice, bob, mallory, service as w3 } from './fixtures.js'
import { base64 } from 'multiformats/bases/base64'
import { getBlock } from './utils.js'

const utf8 = new TextEncoder()

const link = parseLink(
  'bafybeid4cy7pj33wuead6zioxdtx3zwalhr6hd572tgqubgmy2ahrmi6vu'
)
/**
 * @param {unknown} value
 */
const toJSON = value => JSON.parse(JSON.stringify(value))

test('delegation.data.toJSON', async () => {
  const ucan = await Delegation.delegate({
    issuer: alice,
    audience: bob,
    capabilities: [
      {
        can: 'store/add',
        with: alice.did(),
      },
    ],
  })

  assert.deepEqual(toJSON(ucan.data), {
    v: UCAN.VERSION,
    iss: alice.did(),
    aud: bob.did(),
    att: [
      {
        can: 'store/add',
        with: alice.did(),
      },
    ],
    exp: ucan.expiration,
    prf: [],
    s: { '/': { bytes: base64.baseEncode(ucan.signature) } },
  })
})

test('delegation.data.toJSON with proofs', async () => {
  const proof = await Delegation.delegate({
    issuer: alice,
    audience: bob,
    capabilities: [
      {
        can: 'store/add',
        with: alice.did(),
      },
    ],
  })

  const ucan = await Delegation.delegate({
    issuer: bob,
    audience: mallory,
    capabilities: [
      {
        can: 'store/add',
        with: alice.did(),
        root: link,
      },
    ],
    proofs: [proof],
  })

  assert.deepEqual(toJSON(ucan.data), {
    v: UCAN.VERSION,
    iss: bob.did(),
    aud: mallory.did(),
    att: [
      {
        can: 'store/add',
        with: alice.did(),
        root: { '/': link.toString() },
      },
    ],
    exp: ucan.expiration,
    prf: [
      {
        '/': proof.cid.toString(),
      },
    ],
    s: { '/': { bytes: base64.baseEncode(ucan.signature) } },
  })
})

test('delegation.data.toJSON with bytes', async () => {
  const content = utf8.encode('hello world')
  const proof = await Delegation.delegate({
    issuer: alice,
    audience: bob,
    capabilities: [
      {
        can: 'store/add',
        with: alice.did(),
      },
    ],
  })

  const ucan = await Delegation.delegate({
    issuer: bob,
    audience: mallory,
    capabilities: [
      {
        can: 'store/add',
        with: alice.did(),
        root: content,
      },
    ],
    proofs: [proof],
  })

  assert.deepEqual(toJSON(ucan.data), {
    v: UCAN.VERSION,
    iss: bob.did(),
    aud: mallory.did(),
    att: [
      {
        can: 'store/add',
        with: alice.did(),
        root: { '/': { bytes: base64.baseEncode(content) } },
      },
    ],
    exp: ucan.expiration,
    prf: [
      {
        '/': proof.cid.toString(),
      },
    ],
    s: { '/': { bytes: base64.baseEncode(ucan.signature) } },
  })
})

test('toJSON delegation', async () => {
  const ucan = await delegate({
    issuer: alice,
    audience: w3,
    capabilities: [
      {
        with: alice.did(),
        can: 'test/echo',
        nb: {
          message: 'data:1',
        },
      },
    ],
    expiration: Infinity,
  })

  assert.deepEqual(toJSON(ucan), {
    '/': ucan.cid.toString(),
    v: ucan.version,
    iss: alice.did(),
    aud: w3.did(),
    att: [
      {
        nb: {
          message: 'data:1',
        },
        can: 'test/echo',
        with: alice.did(),
      },
    ],
    exp: null,
    prf: [],
    s: {
      '/': { bytes: base64.baseEncode(ucan.signature) },
    },
  })
})

test('toJSON delegation chain', async () => {
  const proof = await delegate({
    issuer: bob,
    audience: alice,
    capabilities: [
      {
        with: bob.did(),
        can: 'test/echo',
      },
    ],
  })

  const proof2 = await delegate({
    issuer: mallory,
    audience: alice,
    capabilities: [
      {
        with: mallory.did(),
        can: 'test/echo',
      },
    ],
  })

  const ucan = await delegate({
    issuer: alice,
    audience: w3,
    capabilities: [
      {
        with: bob.did(),
        can: 'test/echo',
        nb: {
          message: 'data:hi',
        },
      },
    ],
    proofs: [proof, proof2.cid],
  })

  assert.deepEqual(toJSON(ucan), {
    '/': ucan.cid.toString(),
    v: ucan.version,
    iss: alice.did(),
    aud: w3.did(),
    att: [
      {
        with: bob.did(),
        can: 'test/echo',
        nb: {
          message: 'data:hi',
        },
      },
    ],
    exp: ucan.expiration,
    prf: [
      {
        '/': proof.cid.toString(),
        iss: bob.did(),
        aud: alice.did(),
        att: [
          {
            with: bob.did(),
            can: 'test/echo',
          },
        ],
        exp: proof.expiration,
        v: proof.version,
        s: { '/': { bytes: base64.baseEncode(proof.signature) } },
        prf: [],
      },
      {
        '/': proof2.cid.toString(),
      },
    ],
    s: {
      '/': { bytes: base64.baseEncode(ucan.signature) },
    },
  })
})

test('.delegate() return same value', async () => {
  const ucan = await delegate({
    issuer: alice,
    audience: w3,
    capabilities: [
      {
        with: alice.did(),
        can: 'test/echo',
        nb: {
          message: 'data:1',
        },
      },
    ],
    expiration: Infinity,
  })

  assert.equal(ucan.delegate(), ucan)
})

test('.buildIPLDView() return same value', async () => {
  const ucan = await delegate({
    issuer: alice,
    audience: w3,
    capabilities: [
      {
        with: alice.did(),
        can: 'test/echo',
        nb: {
          message: 'data:1',
        },
      },
    ],
    expiration: Infinity,
  })

  assert.equal(ucan.buildIPLDView(), ucan)
})

<<<<<<< HEAD
test('delegation archive', async () => {
  const ucan = await delegate({
    issuer: alice,
    audience: w3,
    capabilities: [
      {
        with: alice.did(),
        can: 'test/echo',
        nb: {
          message: 'data:1',
        },
      },
    ],
  })

  const archive = await ucan.archive()
  if (archive.error) {
    return assert.fail(archive.error.message)
  }

  const extract = await Delegation.extract(archive.ok)
  if (extract.error) {
    return assert.fail(extract.error.message)
  }

  assert.deepEqual(extract.ok, ucan)
})

test('fail to extract wrong version', async () => {
  const ucan = await delegate({
    issuer: alice,
    audience: w3,
    capabilities: [
      {
        with: alice.did(),
        can: 'test/echo',
        nb: {
          message: 'data:1',
        },
      },
    ],
  })

  const root = await CBOR.write({
    ['ucan@0.8.0']: ucan.root.cid,
  })
  ucan.blocks.set(`${root.cid}`, root)

  const bytes = CAR.encode({
    roots: [root],
    blocks: ucan.blocks,
  })

  const result = await Delegation.extract(bytes)
  if (result.ok) {
    return assert.fail('should not be ok')
  }

  assert.match(
    result.error.message,
    /ucan@0.9.1 instead got object with key ucan@0.8.0/
  )

  const badbytes = await Delegation.extract(new Uint8Array([0, 1, 1]))
  assert.match(badbytes.error?.message || '', /invalid car/i)

  const noroot = CAR.encode({ blocks: ucan.blocks })
  const noRootResult = await Delegation.extract(noroot)
  assert.match(noRootResult.error?.message || '', /does not contain a root/i)

  const nonvariantroot = await Delegation.extract(
    CAR.encode({
      roots: [ucan.root],
      blocks: ucan.blocks,
    })
  )

  assert.match(nonvariantroot.error?.message || '', /object with a single key/i)

  const okroot = await CBOR.write({
    ['ucan@0.9.1']: ucan.root.cid,
  })

  const missingblocks = await Delegation.extract(
    CAR.encode({ roots: [okroot] })
  )

  assert.match(missingblocks.error?.message || '', /Block .* not found/i)
})

test('fail archive with bad input', async () => {
  const result = await Delegation.archive(
    // @ts-expect-error
    {}
  )
  assert.equal(result.error instanceof Error, true)
})

test('archive delegation chain', async () => {
  const proof = await Delegation.delegate({
    issuer: alice,
    audience: bob,
    capabilities: [
      {
        can: 'store/add',
        with: alice.did(),
      },
    ],
  })

  const ucan = await Delegation.delegate({
    issuer: bob,
    audience: mallory,
    capabilities: [
      {
        can: 'store/add',
        with: alice.did(),
        root: link,
      },
    ],
    proofs: [proof],
  })

  const archive = await ucan.archive()
  if (archive.error) {
    return assert.fail(archive.error.message)
  }

  const extract = await Delegation.extract(archive.ok)
  if (extract.error) {
    return assert.fail(extract.error.message)
  }

  assert.deepEqual(extract.ok, ucan)
  assert.deepEqual(extract.ok.proofs[0], proof)
})

test('delegation.attach', async () => {
=======
test('delegation.attach block in capabiliy', async () => {
  const block = await getBlock({ test: 'inlineBlock' })
>>>>>>> 2bbdd1c4
  const ucan = await Delegation.delegate({
    issuer: alice,
    audience: bob,
    capabilities: [
      {
        can: 'store/add',
        with: alice.did(),
        nb: {
          inlineBlock: block.cid.link()
        }
      },
    ],
  })

  ucan.attach(block)

  const delegationBlocks = []
  for (const b of ucan.iterateIPLDBlocks()) {
    delegationBlocks.push(b)
  }

  assert.ok(delegationBlocks.find(b => b.cid.equals(block.cid)))
})

test('delegation.attach block in facts', async () => {
  const block = await getBlock({ test: 'inlineBlock' })
  const ucan = await Delegation.delegate({
    issuer: alice,
    audience: bob,
    capabilities: [
      {
        can: 'store/add',
        with: alice.did(),
      },
    ],
    facts: [
      { [`${block.cid.link()}`]: block.cid.link() },
      // @ts-expect-error Link has fact entry
      block.cid.link()
    ]
  })

  ucan.attach(block)

  const delegationBlocks = []
  for (const b of ucan.iterateIPLDBlocks()) {
    delegationBlocks.push(b)
  }

  assert.ok(delegationBlocks.find(b => b.cid.equals(block.cid)))
})

test('delegation.attach fails to attach block with not attached link', async () => {
  const ucan = await Delegation.delegate({
    issuer: alice,
    audience: bob,
    capabilities: [
      {
        can: 'store/add',
        with: alice.did()
      },
    ],
  })

  const block = await getBlock({ test: 'inlineBlock' })
  assert.throws(() => ucan.attach(block))
})<|MERGE_RESOLUTION|>--- conflicted
+++ resolved
@@ -290,7 +290,6 @@
   assert.equal(ucan.buildIPLDView(), ucan)
 })
 
-<<<<<<< HEAD
 test('delegation archive', async () => {
   const ucan = await delegate({
     issuer: alice,
@@ -428,11 +427,8 @@
   assert.deepEqual(extract.ok.proofs[0], proof)
 })
 
-test('delegation.attach', async () => {
-=======
 test('delegation.attach block in capabiliy', async () => {
   const block = await getBlock({ test: 'inlineBlock' })
->>>>>>> 2bbdd1c4
   const ucan = await Delegation.delegate({
     issuer: alice,
     audience: bob,
