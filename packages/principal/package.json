--- conflicted
+++ resolved
@@ -27,17 +27,10 @@
     "build": "tsc --build"
   },
   "dependencies": {
-<<<<<<< HEAD
     "@ipld/dag-ucan": "^2.0.0",
     "@noble/ed25519": "^1.7.1",
-    "@ucanto/interface": "^1.0.0",
+    "@ucanto/interface": "^2.0.0",
     "multiformats": "^10.0.0",
-=======
-    "@ipld/dag-ucan": "^4.0.0-beta",
-    "@noble/ed25519": "^1.7.0",
-    "@ucanto/interface": "^2.0.0",
-    "multiformats": "^9.8.1",
->>>>>>> 12efb30d
     "one-webcrypto": "^1.0.3"
   },
   "devDependencies": {
