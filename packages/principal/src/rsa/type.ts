--- conflicted
+++ resolved
@@ -1,8 +1,4 @@
-<<<<<<< HEAD
-import { Verifier, Signer, DID } from '@ucanto/interface'
-=======
 import { VerifierKey, SignerKey, MulticodecCode } from '@ucanto/interface'
->>>>>>> e97bd8e1
 
 export * from '@ucanto/interface'
 
@@ -11,16 +7,10 @@
  */
 export type SigAlg = MulticodecCode<0xd01205, 'RS256'>
 
-<<<<<<< HEAD
-export interface RSASigner extends Signer<DID<'key'>, CODE> {
-  readonly signer: RSASigner
-  readonly verifier: RSAVerifier
-=======
 /**
  * Name corresponding to RS256 algorithm.
  */
 export type Name = 'RS256'
->>>>>>> e97bd8e1
 
 /**
  * This interface parametrizes {@link SignerKey} and extends it with RSA specific
@@ -36,12 +26,6 @@
   readonly code: MulticodecCode<0x1305, 'RSAPrivateKey'>
 }
 
-<<<<<<< HEAD
-export interface RSAVerifier extends Verifier<DID<'key'>, CODE> {
-  readonly code: 0x1205
-  readonly signatureCode: CODE
-  readonly signatureAlgorithm: ALG
-=======
 /**
  * This interface parametrizes {@link VerifierKey} and extends it with Ed
  * specific details.
@@ -53,5 +37,4 @@
   readonly code: MulticodecCode<0x1205, 'RSAPublicKey'>
   readonly signatureCode: SigAlg
   readonly signatureAlgorithm: Name
->>>>>>> e97bd8e1
 }