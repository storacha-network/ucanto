--- conflicted
+++ resolved
@@ -21,38 +21,22 @@
 
 /**
  * @template {API.DID} ID
-<<<<<<< HEAD
- * @template {number} Code
- * @param {API.Verifier<API.DID<"key">, Code>} key
- * @param {ID} id
- * @returns {API.Verifier<ID, Code>}
-=======
  * @template {API.MulticodecCode} SigAlg
  * @param {API.VerifierKey<SigAlg>} key
  * @param {ID} id
  * @returns {API.Verifier<ID, SigAlg>}
->>>>>>> e97bd8e1
  */
 export const withDID = (key, id) => new Verifier(id, key)
 
 /**
  * @template {API.DID} ID
-<<<<<<< HEAD
- * @template {number} Code
- * @implements {API.Verifier<ID, Code>}
-=======
  * @template {API.MulticodecCode} SigAlg
  * @implements {API.Verifier<ID, SigAlg>}
->>>>>>> e97bd8e1
  */
 class Verifier {
   /**
    * @param {ID} id
-<<<<<<< HEAD
-   * @param {API.Verifier<API.DID<"key">, Code>} key
-=======
    * @param {API.VerifierKey<SigAlg>} key
->>>>>>> e97bd8e1
    */
   constructor(id, key) {
     this.id = id
@@ -65,11 +49,7 @@
   /**
    * @template T
    * @param {API.ByteView<T>} payload
-<<<<<<< HEAD
-   * @param {API.Signature<T, Code>} signature
-=======
    * @param {API.Signature<T, SigAlg>} signature
->>>>>>> e97bd8e1
    * @returns {API.Await<boolean>}
    */
   verify(payload, signature) {
