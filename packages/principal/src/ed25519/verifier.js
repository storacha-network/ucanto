--- conflicted
+++ resolved
@@ -6,10 +6,7 @@
 import { base58btc } from 'multiformats/bases/base58'
 import { withDID } from '../verifier.js'
 
-<<<<<<< HEAD
-=======
 /** @type {API.EdVerifier['code']} */
->>>>>>> e97bd8e1
 export const code = 0xed
 export const name = 'Ed25519'
 
