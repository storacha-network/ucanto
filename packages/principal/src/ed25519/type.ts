--- conflicted
+++ resolved
@@ -1,6 +1,3 @@
-<<<<<<< HEAD
-import { Signer, Verifier, ByteView, DID } from '@ucanto/interface'
-=======
 import {
   SignerKey,
   VerifierKey,
@@ -8,7 +5,6 @@
   ByteView,
   DIDKey,
 } from '@ucanto/interface'
->>>>>>> e97bd8e1
 import * as Signature from '@ipld/dag-ucan/signature'
 
 export * from '@ucanto/interface'
@@ -18,27 +14,6 @@
  */
 export type SigAlg = MulticodecCode<typeof Signature.EdDSA, 'EdDSA'>
 
-<<<<<<< HEAD
-export interface EdSigner extends Signer<DID<'key'>, CODE> {
-  readonly signatureCode: CODE
-  readonly signatureAlgorithm: ALG
-  readonly code: 0x1300
-
-  readonly verifier: EdVerifier
-
-  encode(): ByteView<EdSigner & CryptoKeyPair>
-
-  toArchive(): {
-    id: DID<'key'>
-    keys: { [K: DID<'key'>]: ByteView<Signer<DID<'key'>, CODE> & CryptoKey> }
-  }
-}
-
-export interface EdVerifier extends Verifier<DID<'key'>, CODE> {
-  readonly code: 0xed
-  readonly signatureCode: CODE
-  readonly signatureAlgorithm: ALG
-=======
 /**
  * Name corresponding to EdDSA algorithm.
  */
@@ -84,5 +59,4 @@
   readonly code: MulticodecCode<0xed, 'ed25519-public-key'>
   readonly signatureCode: SigAlg
   readonly signatureAlgorithm: Name
->>>>>>> e97bd8e1
 }