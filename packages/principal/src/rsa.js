import { webcrypto } from 'one-webcrypto'
import { base58btc } from 'multiformats/bases/base58'
import * as API from './rsa/type.js'
import * as DID from '@ipld/dag-ucan/did'
import { tagWith, untagWith } from './multiformat.js'
import * as Signature from '@ipld/dag-ucan/signature'
import * as SPKI from './rsa/spki.js'
import * as PKCS8 from './rsa/pkcs8.js'
import * as PrivateKey from './rsa/private-key.js'
import * as PublicKey from './rsa/public-key.js'
import { withDID as setVerifierDID } from './verifier.js'
import { withDID } from './signer.js'
export * from './rsa/type.js'

export const name = 'RSA'

/** @type {API.RSASigner['code']} */
export const code = 0x1305

/** @type {API.RSAVerifier['code']} */
const verifierCode = 0x1205

/** @type {API.SigAlg} */
export const signatureCode = Signature.RS256
export const signatureAlgorithm = 'RS256'

const ALG = 'RSASSA-PKCS1-v1_5'
const HASH_ALG = 'SHA-256'
const KEY_SIZE = 2048
const SALT_LENGTH = 128
const IMPORT_PARAMS = {
  name: ALG,
  hash: { name: HASH_ALG },
}

/**
 * @param {object} options
 * @param {number} [options.size]
 * @param {boolean} [options.extractable]
 * @returns {Promise<API.RSASigner>}
 */
export const generate = async ({
  size = KEY_SIZE,
  extractable = false,
} = {}) => {
  // We start by generate an RSA keypair using web crypto API.
  const { publicKey, privateKey } = await webcrypto.subtle.generateKey(
    {
      name: ALG,
      modulusLength: size,
      publicExponent: new Uint8Array([0x01, 0x00, 0x01]),
      hash: { name: HASH_ALG },
    },

    extractable,
    ['sign', 'verify']
  )

  // Next we need to encode public key, because `RSAVerifier` uses it to
  // for implementing a `did()` method. To do this we first export
  // Subject Public Key Info (SPKI) using web crypto API.
  const spki = await webcrypto.subtle.exportKey('spki', publicKey)
  // Then we extract public key from the SPKI and tag it with RSA public key
  // multicode
  const publicBytes = tagWith(verifierCode, SPKI.decode(new Uint8Array(spki)))
  // Now that we have publicKey and it's multiformat representation we can
  // create a verifier.
  const verifier = new RSAVerifier({ bytes: publicBytes, publicKey })

  // If we generated non extractable key we just wrap actual keys and verifier
  // in the RSASigner view.
  if (!extractable) {
    return new UnextractableRSASigner({
      privateKey,
      verifier,
    })
  }
  // Otherwise we export key in Private Key Cryptography Standards (PKCS)
  // format and extract a bytes corresponding to the private key, which
  // we tag with RSA private key multiformat code. With both binary and actual
  // key representation we create a RSASigner view.
  // Please note that do key export flow during generation so that we can:
  // 1. Guarantee that it will be exportable.
  // 2. Make `export` method sync.
  else {
    const pkcs8 = await webcrypto.subtle.exportKey('pkcs8', privateKey)
    const bytes = tagWith(code, PKCS8.decode(new Uint8Array(pkcs8)))
    return new ExtractableRSASigner({
      privateKey,
      bytes,
      verifier,
    })
  }
}

/**
<<<<<<< HEAD
 * @param {API.SignerArchive<API.DID<'key'>, typeof signatureCode>} archive
=======
 * @param {API.SignerArchive<API.DIDKey, typeof signatureCode>} archive
>>>>>>> e97bd8e1
 * @returns {API.RSASigner}
 */
export const from = ({ id, keys }) => {
  const key = keys[id]
  if (key instanceof Uint8Array) {
    return decode(key)
  } else {
    return new UnextractableRSASigner({
      privateKey: key,
      verifier: RSAVerifier.parse(id),
    })
  }
}

/**
 * @param {EncodedSigner} bytes
 * @returns {API.RSASigner}
 */
export const decode = bytes => {
  // First we decode RSA key data from the private key with multicode tag.
  const rsa = PrivateKey.decode(untagWith(code, bytes))
  // Then we encode RSA key data as public key with multicode tag.
  const publicBytes = tagWith(verifierCode, PublicKey.encode(rsa))

  return new ExtractableRSASigner({
    bytes,
    privateKey: webcrypto.subtle.importKey(
      'pkcs8',
      PKCS8.encode(untagWith(code, bytes)),
      IMPORT_PARAMS,
      true,
      ['sign']
    ),

    verifier: RSAVerifier.decode(publicBytes),
  })
}

/**
 * @implements {API.RSAVerifier}
 */
class RSAVerifier {
  /**
   * @param {object} options
   * @param {API.Await<CryptoKey>} options.publicKey
   * @param {API.ByteView<API.RSAVerifier>} options.bytes
   */
  constructor({ publicKey, bytes }) {
    /** @private */
    this.publicKey = publicKey
    /** @private */
    this.bytes = bytes
  }

  /**
   * @template {API.DID} ID
   * @param {ID} id
   * @returns {API.Verifier<ID, typeof signatureCode>}
   */
  withDID(id) {
    return setVerifierDID(this, id)
  }

  /**
   * @param {API.ByteView<API.RSAVerifier>} bytes
   * @returns {API.RSAVerifier}
   */
  static decode(bytes) {
    return new this({
      bytes,
      publicKey: webcrypto.subtle.importKey(
        'spki',
        SPKI.encode(untagWith(verifierCode, bytes)),
        IMPORT_PARAMS,
        true,
        ['verify']
      ),
    })
  }
  /**
   * @param {API.DID<"key">} did
   * @returns {API.RSAVerifier}
   */
  static parse(did) {
    return RSAVerifier.decode(/** @type {Uint8Array} */ (DID.parse(did)))
  }

  /** @type {typeof verifierCode} */
  get code() {
    return verifierCode
  }
  /**
   * @type {typeof signatureCode}
   */
  get signatureCode() {
    return signatureCode
  }
  /**
   * @type {typeof signatureAlgorithm}
   */
  get signatureAlgorithm() {
    return signatureAlgorithm
  }
  /**
   * DID of the Principal in `did:key` format.
   * @returns {API.DID<"key">}
   */
  did() {
    return `did:key:${base58btc.encode(this.bytes)}`
  }

  /**
   * @template T
   * @param {API.ByteView<T>} payload
   * @param {API.Signature<T, typeof this.signatureCode>} signature
   * @returns {Promise<boolean>}
   */
  async verify(payload, signature) {
    // if signature code does not match RS256 it's not signed by corresponding
    // signer.
    if (signature.code !== signatureCode) {
      return false
    }

    return webcrypto.subtle.verify(
      { name: ALG, hash: { name: HASH_ALG } },
      await this.publicKey,
      signature.raw,
      payload
    )
  }
}

/** @type {API.PrincipalParser} */
export const Verifier = RSAVerifier

/**
 * @typedef {API.ByteView<API.Signer<API.DID<'key'>, typeof signatureCode> & CryptoKey>} EncodedSigner
 */

class RSASigner {
  /**
   * @param {object} options
   * @param {API.Await<CryptoKey>} options.privateKey
   * @param {API.RSAVerifier} options.verifier
   */
  constructor({ privateKey, verifier }) {
    /** @readonly */
    this.verifier = verifier
    /** @protected */
    this.privateKey = privateKey
  }
  get signer() {
    return this
  }

  /**
   * @type {typeof code}
   */
  get code() {
    return code
  }
  /**
   * @type {typeof signatureCode}
   */
  get signatureCode() {
    return signatureCode
  }
  /**
   * @type {typeof signatureAlgorithm}
   */
  get signatureAlgorithm() {
    return signatureAlgorithm
  }

  did() {
    return this.verifier.did()
  }
  /**
   * @template T
   * @param {API.ByteView<T>} payload
   * @param {API.Signature<T, typeof this.signatureCode>} signature
   */
  verify(payload, signature) {
    return this.verifier.verify(payload, signature)
  }
  /**
   * @template T
   * @param {API.ByteView<T>} payload
   * @returns {Promise<API.Signature<T, typeof signatureCode>>}
   */
  async sign(payload) {
    const buffer = await webcrypto.subtle.sign(
      { name: ALG, saltLength: SALT_LENGTH },
      await this.privateKey,
      payload
    )

    return Signature.create(signatureCode, new Uint8Array(buffer))
  }
}

/**
 * @implements {API.RSASigner}
 */
class ExtractableRSASigner extends RSASigner {
  /**
   * @param {object} options
   * @param {API.Await<CryptoKey>} options.privateKey
   * @param {EncodedSigner} options.bytes
   * @param {API.RSAVerifier} options.verifier
   */
  constructor(options) {
    super(options)
    this.bytes = options.bytes
  }

  /**
   * @template {API.DID} ID
   * @param {ID} id
   * @returns {API.Signer<ID, typeof signatureCode>}
   */
  withDID(id) {
    return withDID(this, id)
  }

  toArchive() {
    const id = this.did()
    return {
      id,
      keys: { [id]: this.bytes },
    }
  }
}

/**
 * @implements {API.RSASigner}
 */
class UnextractableRSASigner extends RSASigner {
  /**
   * @param {object} options
   * @param {CryptoKey} options.privateKey
   * @param {API.RSAVerifier} options.verifier
   */
  constructor(options) {
    super(options)
    this.privateKey = options.privateKey
  }

  /**
   * @template {API.DID} ID
   * @param {ID} id
   * @returns {API.Signer<ID, typeof signatureCode>}
   */
  withDID(id) {
    return withDID(this, id)
  }

  toArchive() {
    const id = this.did()
    return {
      id,
      keys: { [id]: this.privateKey },
    }
  }
}<|MERGE_RESOLUTION|>--- conflicted
+++ resolved
@@ -94,11 +94,7 @@
 }
 
 /**
-<<<<<<< HEAD
- * @param {API.SignerArchive<API.DID<'key'>, typeof signatureCode>} archive
-=======
  * @param {API.SignerArchive<API.DIDKey, typeof signatureCode>} archive
->>>>>>> e97bd8e1
  * @returns {API.RSASigner}
  */
 export const from = ({ id, keys }) => {
