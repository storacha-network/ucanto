import { test, assert } from './test.js'
import { access } from '../src/lib.js'
import { capability, URI, Link } from '../src/lib.js'
import { Failure } from '../src/error.js'
import * as ed25519 from '@ucanto/principal/ed25519'
import * as Client from '@ucanto/client'

import { alice, bob, mallory, service as w3 } from './fixtures.js'
import { UCAN, DID as Principal } from '@ucanto/core'
import { UnavailableProof } from '../src/error.js'

const storeAdd = capability({
  can: 'store/add',
  with: URI.match({ protocol: 'did:' }),
  nb: {
    link: Link.match().optional(),
  },
  derives: (claimed, delegated) => {
    if (claimed.with !== delegated.with) {
      return new Failure(
        `Expected 'with: "${delegated.with}"' instead got '${claimed.with}'`
      )
    } else if (
      delegated.nb.link &&
      `${delegated.nb.link}` !== `${claimed.nb.link}`
    ) {
      return new Failure(
        `Link ${
          claimed.nb.link == null ? '' : `${claimed.nb.link} `
        }violates imposed ${delegated.nb.link} constraint`
      )
    } else {
      return true
    }
  },
})
test('authorize self-issued invocation', async () => {
  const invocation = await Client.delegate({
    issuer: alice,
    audience: bob,
    capabilities: [
      {
        can: 'store/add',
        with: alice.did(),
      },
    ],
  })

  const result = await access(invocation, {
    capability: storeAdd,
    principal: ed25519.Verifier,
  })

  assert.containSubset(result, {
    capability: {
      can: 'store/add',
      with: alice.did(),
      nb: {},
    },
    issuer: Principal.from(alice.did()),
    audience: Principal.parse(bob.did()),
    proofs: [],
  })
})

test('unauthorized / expired invocation', async () => {
  const expiration = UCAN.now() - 5
  const invocation = await Client.delegate({
    issuer: alice,
    audience: w3,
    capabilities: [
      {
        can: 'store/add',
        with: alice.did(),
      },
    ],
    expiration,
  })

  const result = await access(invocation, {
    capability: storeAdd,
    principal: ed25519.Verifier,
  })

  assert.containSubset(result, {
    error: true,
    name: 'Unauthorized',
    message: `Expired on ${new Date(expiration * 1000)}`,
    cause: {
      name: 'Expired',
      expiredAt: expiration,
      message: `Expired on ${new Date(expiration * 1000)}`,
    },
  })

  assert.deepEqual(
    JSON.stringify(result),
    JSON.stringify({
      error: true,
      name: 'Unauthorized',
      message: `Expired on ${new Date(expiration * 1000)}`,
      cause: {
        error: true,
        name: 'Expired',
        message: `Expired on ${new Date(expiration * 1000)}`,
        expiredAt: expiration,
        stack: result.error ? result.cause.stack : undefined,
      },
      stack: result.error ? result.stack : undefined,
    })
  )
})

test('unauthorized / not vaid before invocation', async () => {
  const notBefore = UCAN.now() + 500
  const invocation = await Client.delegate({
    issuer: alice,
    audience: w3,
    capabilities: [
      {
        can: 'store/add',
        with: alice.did(),
      },
    ],
    notBefore,
  })

  const result = await access(invocation, {
    capability: storeAdd,
    principal: ed25519.Verifier,
  })

  assert.containSubset(result, {
    error: true,
    name: 'Unauthorized',
    cause: {
      name: 'NotValidBefore',
      validAt: notBefore,
      message: `Not valid before ${new Date(notBefore * 1000)}`,
    },
  })
})

test('unauthorized / invalid signature', async () => {
  const invocation = await Client.delegate({
    issuer: alice,
    audience: w3,
    capabilities: [
      {
        can: 'store/add',
        with: alice.did(),
      },
    ],
  })

  invocation.data.signature.set(await bob.sign(invocation.bytes))

  const result = await access(invocation, {
    capability: storeAdd,
    principal: ed25519.Verifier,
  })

  assert.containSubset(result, {
    error: true,
    name: 'Unauthorized',
    cause: {
      name: 'InvalidSignature',
      message: `Signature is invalid`,
      issuer: invocation.issuer,
      audience: invocation.audience,
    },
  })
})

test('unauthorized / unknown capability', async () => {
  const invocation = await Client.delegate({
    issuer: alice,
    audience: w3,
    capabilities: [
      {
        can: 'store/write',
        with: alice.did(),
      },
    ],
    proofs: [],
  })

  const result = await access(invocation, {
    // @ts-ignore
    capability: storeAdd,
    principal: ed25519.Verifier,
  })

  assert.containSubset(result, {
    name: 'Unauthorized',
    error: true,
    cause: {
      name: 'UnknownCapability',
      message: `Encountered unknown capability: {"can":"store/write","with":"${alice.did()}"}`,
    },
  })
})

test('authorize / delegated invocation', async () => {
  const delegation = await Client.delegate({
    issuer: alice,
    audience: bob,
    capabilities: [
      {
        can: 'store/add',
        with: alice.did(),
      },
    ],
  })

  const invocation = await Client.delegate({
    issuer: bob,
    audience: w3,
    capabilities: [
      {
        can: 'store/add',
        with: alice.did(),
      },
    ],
    proofs: [delegation],
  })

  const result = await access(invocation, {
    capability: storeAdd,
    principal: ed25519.Verifier,
  })

  assert.containSubset(result, {
    capability: {
      can: 'store/add',
      with: alice.did(),
      nb: {},
    },
    issuer: Principal.parse(bob.did()),
    audience: Principal.parse(w3.did()),
    proofs: [
      {
        capability: {
          can: 'store/add',
          with: alice.did(),
          nb: {},
        },
        issuer: Principal.parse(alice.did()),
        audience: Principal.parse(bob.did()),
        proofs: [],
      },
    ],
  })
})

test('authorize / delegation chain', async () => {
  const aliceToBob = await Client.delegate({
    issuer: alice,
    audience: bob,
    capabilities: [
      {
        can: 'store/add',
        with: alice.did(),
      },
    ],
  })

  const bobToMallory = await Client.delegate({
    issuer: bob,
    audience: mallory,
    capabilities: aliceToBob.capabilities,
    proofs: [aliceToBob],
  })

  const invocation = await Client.delegate({
    issuer: mallory,
    audience: w3,
    capabilities: aliceToBob.capabilities,
    proofs: [bobToMallory],
  })

  const result = await access(invocation, {
    capability: storeAdd,
    principal: ed25519.Verifier,
  })

  assert.containSubset(result, {
    capability: {
      can: 'store/add',
      with: alice.did(),
      nb: {},
    },
    issuer: Principal.parse(mallory.did()),
    audience: Principal.parse(w3.did()),
    proofs: [
      {
        capability: {
          can: 'store/add',
          with: alice.did(),
          nb: {},
        },
        issuer: Principal.parse(bob.did()),
        audience: Principal.parse(mallory.did()),
        proofs: [
          {
            capability: {
              can: 'store/add',
              with: alice.did(),
              nb: {},
            },
            issuer: Principal.parse(alice.did()),
            audience: Principal.parse(bob.did()),
            proofs: [],
          },
        ],
      },
    ],
  })
})

test('invalid claim / no proofs', async () => {
  const invocation = await Client.delegate({
    issuer: alice,
    audience: bob,
    capabilities: [
      {
        can: 'store/add',
        with: bob.did(),
      },
    ],
  })

  const result = await access(invocation, {
    principal: ed25519.Verifier,
    capability: storeAdd,
  })

  assert.containSubset(result, {
    name: 'Unauthorized',
    cause: {
      name: 'InvalidClaim',
      message: `Claimed capability {"can":"store/add","with":"${bob.did()}"} is invalid
  - Capability can not be (self) issued by '${alice.did()}'
  - Delegated capability not found`,
      capability: {
        can: 'store/add',
        with: bob.did(),
        nb: {},
      },
    },
  })
})

test('invalid claim / expired', async () => {
  const expiration = UCAN.now() - 5
  const delegation = await Client.delegate({
    issuer: alice,
    audience: bob,
    expiration,
    capabilities: [
      {
        can: 'store/add',
        with: alice.did(),
      },
    ],
  })

  const invocation = await Client.delegate({
    issuer: bob,
    audience: w3,
    capabilities: delegation.capabilities,
    proofs: [delegation],
  })

  const result = await access(invocation, {
    principal: ed25519.Verifier,
    capability: storeAdd,
  })

  assert.containSubset(result, {
    name: 'Unauthorized',
    cause: {
      name: 'InvalidClaim',
      message: `Claimed capability {"can":"store/add","with":"${alice.did()}"} is invalid
  - Capability can not be (self) issued by '${bob.did()}'
  - Can not derive from prf:0 - ${delegation.cid} because:
    - Expired on ${new Date(expiration * 1000)}`,
      capability: {
        can: 'store/add',
        with: alice.did(),
        nb: {},
      },
      delegation: invocation,
    },
  })
})

test('invalid claim / not valid before', async () => {
  const notBefore = UCAN.now() + 60 * 60
  const proof = await Client.delegate({
    issuer: alice,
    audience: bob,
    notBefore,
    capabilities: [
      {
        can: 'store/add',
        with: alice.did(),
      },
    ],
  })

  const invocation = await Client.delegate({
    issuer: bob,
    audience: w3,
    capabilities: proof.capabilities,
    proofs: [proof],
  })

  const result = await access(invocation, {
    principal: ed25519.Verifier,
    capability: storeAdd,
  })

  assert.containSubset(result, {
    name: 'Unauthorized',
    cause: {
      name: 'InvalidClaim',
      message: `Claimed capability {"can":"store/add","with":"${alice.did()}"} is invalid
  - Capability can not be (self) issued by '${bob.did()}'
  - Can not derive from prf:0 - ${proof.cid} because:
    - Not valid before ${new Date(notBefore * 1000)}`,
      capability: {
        can: 'store/add',
        with: alice.did(),
        nb: {},
      },
      delegation: invocation,
    },
  })
})

test('invalid claim / invalid signature', async () => {
  const proof = await Client.delegate({
    issuer: alice,
    audience: bob,
    capabilities: [
      {
        can: 'store/add',
        with: alice.did(),
      },
    ],
  })
  // Just messing up signature
  proof.data.signature.set(await bob.sign(proof.data.signature))

  const invocation = await Client.delegate({
    issuer: bob,
    audience: w3,
    capabilities: proof.capabilities,
    proofs: [proof],
  })

  const result = await access(invocation, {
    principal: ed25519.Verifier,
    capability: storeAdd,
  })

  assert.containSubset(result, {
    name: 'Unauthorized',
    cause: {
      name: 'InvalidClaim',
      message: `Claimed capability {"can":"store/add","with":"${alice.did()}"} is invalid
  - Capability can not be (self) issued by '${bob.did()}'
  - Can not derive from prf:0 - ${proof.cid} because:
    - Signature is invalid`,
      capability: {
        can: 'store/add',
        with: alice.did(),
        nb: {},
      },
      delegation: invocation,
    },
  })
})

test('invalid claim / unknown capability', async () => {
  const delegation = await Client.delegate({
    issuer: alice,
    audience: bob,
    capabilities: [
      {
        can: 'store/pin',
        with: alice.did(),
      },
    ],
  })

  const invocation = await Client.delegate({
    issuer: bob,
    audience: w3,
    capabilities: [
      {
        can: 'store/add',
        with: alice.did(),
      },
    ],
    proofs: [delegation],
  })

  const result = await access(invocation, {
    principal: ed25519.Verifier,
    capability: storeAdd,
  })

  assert.containSubset(result, {
    name: 'Unauthorized',
    cause: {
      name: 'InvalidClaim',
      message: `Claimed capability {"can":"store/add","with":"${alice.did()}"} is invalid
  - Capability can not be (self) issued by '${bob.did()}'
  - Delegated capability not found
  - Encountered unknown capabilities
    - {"can":"store/pin","with":"${alice.did()}"}`,
    },
  })
})

test('invalid claim / malformed capability', async () => {
  const badDID = `bib:${alice.did().slice(4)}`
  const delegation = await Client.delegate({
    issuer: alice,
    audience: bob,
    capabilities: [
      {
        can: 'store/add',
        with: /** @type {UCAN.Resource}*/ (badDID),
      },
    ],
  })

  const invocation = await Client.delegate({
    issuer: bob,
    audience: w3,
    capabilities: [
      {
        can: 'store/add',
        with: alice.did(),
      },
    ],
    proofs: [delegation],
  })

  const result = await access(invocation, {
    principal: ed25519.Verifier,
    capability: storeAdd,
  })

  assert.containSubset(result, {
    name: 'Unauthorized',
    cause: {
      name: 'InvalidClaim',
      message: `Claimed capability {"can":"store/add","with":"${alice.did()}"} is invalid
  - Capability can not be (self) issued by '${bob.did()}'
  - Can not derive {"can":"store/add","with":"${alice.did()}"} from delegated capabilities:
    - Encountered malformed 'store/add' capability: {"can":"store/add","with":"${badDID}"}
      - Expected did: URI instead got ${badDID}`,
    },
  })
})

test('invalid claim / unavailable proof', async () => {
  const delegation = await Client.delegate({
    issuer: alice,
    audience: bob,
    capabilities: [
      {
        can: 'store/add',
        with: alice.did(),
      },
    ],
  })

  const invocation = await Client.delegate({
    issuer: bob,
    audience: w3,
    capabilities: [
      {
        can: 'store/add',
        with: alice.did(),
      },
    ],
    proofs: [delegation.cid],
  })

  const result = await access(invocation, {
    principal: ed25519.Verifier,
    capability: storeAdd,
  })

  assert.containSubset(result, {
    name: 'Unauthorized',
    cause: {
      name: 'InvalidClaim',
      message: `Claimed capability {"can":"store/add","with":"${alice.did()}"} is invalid
  - Capability can not be (self) issued by '${bob.did()}'
  - Can not derive from prf:0 - ${delegation.cid} because:
    - Linked proof '${delegation.cid}' is not included nor could be resolved`,
    },
  })
})

test('invalid claim / failed to resolve', async () => {
  const delegation = await Client.delegate({
    issuer: alice,
    audience: bob,
    capabilities: [
      {
        can: 'store/add',
        with: alice.did(),
      },
    ],
  })

  const invocation = await Client.delegate({
    issuer: bob,
    audience: w3,
    capabilities: [
      {
        can: 'store/add',
        with: alice.did(),
      },
    ],
    proofs: [delegation.cid],
  })

  const result = await access(invocation, {
    principal: ed25519.Verifier,
    resolve() {
      throw new Error('Boom!')
    },
    capability: storeAdd,
  })

  assert.containSubset(result, {
    name: 'Unauthorized',
    cause: {
      name: 'InvalidClaim',
      message: `Claimed capability {"can":"store/add","with":"${alice.did()}"} is invalid
  - Capability can not be (self) issued by '${bob.did()}'
  - Can not derive from prf:0 - ${delegation.cid} because:
    - Linked proof '${delegation.cid}' is not included nor could be resolved
      - Provided resolve failed: Boom!`,
    },
  })
})

test('invalid claim / invalid audience', async () => {
  const delegation = await Client.delegate({
    issuer: alice,
    audience: bob,
    capabilities: [
      {
        can: 'store/add',
        with: alice.did(),
      },
    ],
  })

  const invocation = await Client.delegate({
    issuer: mallory,
    audience: w3,
    capabilities: [
      {
        can: 'store/add',
        with: alice.did(),
      },
    ],
    proofs: [delegation],
  })

  const result = await access(invocation, {
    principal: ed25519.Verifier,
    capability: storeAdd,
  })

  assert.containSubset(result, {
    name: 'Unauthorized',
    cause: {
      name: 'InvalidClaim',
      message: `Claimed capability {"can":"store/add","with":"${alice.did()}"} is invalid
  - Capability can not be (self) issued by '${mallory.did()}'
  - Can not derive from prf:0 - ${delegation.cid} because:
    - Delegates to '${bob.did()}' instead of '${mallory.did()}'`,
    },
  })
})

test('invalid claim / invalid claim', async () => {
  const delegation = await Client.delegate({
    issuer: alice,
    audience: bob,
    capabilities: [
      {
        can: 'store/add',
        with: mallory.did(),
      },
    ],
  })

  const invocation = await Client.delegate({
    issuer: bob,
    audience: w3,
    capabilities: [
      {
        can: 'store/add',
        with: alice.did(),
      },
    ],
    proofs: [delegation],
  })

  const result = await access(invocation, {
    principal: ed25519.Verifier,
    capability: storeAdd,
  })

  assert.containSubset(result, {
    name: 'Unauthorized',
    cause: {
      name: 'InvalidClaim',
      message: `Claimed capability {"can":"store/add","with":"${alice.did()}"} is invalid
  - Capability can not be (self) issued by '${bob.did()}'
  - Can not derive {"can":"store/add","with":"${alice.did()}"} from delegated capabilities:
    - Constraint violation: Expected 'with: "${mallory.did()}"' instead got '${alice.did()}'`,
    },
  })
})

test('invalid claim / invalid sub delegation', async () => {
  const proof = await Client.delegate({
    issuer: alice,
    audience: bob,
    capabilities: [
      {
        can: 'store/add',
        with: w3.did(),
      },
    ],
  })

  const delegation = await Client.delegate({
    issuer: bob,
    audience: mallory,
    capabilities: [
      {
        can: 'store/add',
        with: w3.did(),
      },
    ],
    proofs: [proof],
  })

  const invocation = await Client.delegate({
    issuer: mallory,
    audience: w3,
    capabilities: [
      {
        can: 'store/add',
        with: w3.did(),
      },
    ],
    proofs: [delegation],
  })

  const result = await access(invocation, {
    principal: ed25519.Verifier,
    capability: storeAdd,
  })

  assert.containSubset(result, {
    name: 'Unauthorized',
    cause: {
      name: 'InvalidClaim',
      message: `Claimed capability {"can":"store/add","with":"${w3.did()}"} is invalid
  - Capability can not be (self) issued by '${mallory.did()}'
  - Claimed capability {"can":"store/add","with":"${w3.did()}"} is invalid
    - Capability can not be (self) issued by '${bob.did()}'
    - Claimed capability {"can":"store/add","with":"${w3.did()}"} is invalid
      - Capability can not be (self) issued by '${alice.did()}'
      - Delegated capability not found`,
    },
  })
})

<<<<<<< HEAD
test('authorize / resolve external proof', async () => {
=======
test('delegate with my:*', async () => {
  const delegation = await Client.delegate({
    issuer: alice,
    audience: bob,
    capabilities: [
      {
        can: '*',
        with: 'my:*',
      },
    ],
  })

  const invocation = await Client.delegate({
    issuer: bob,
    audience: w3,
    capabilities: [
      {
        can: 'store/add',
        with: alice.did(),
      },
    ],
    proofs: [delegation],
  })

  const result = await access(invocation, {
    principal: ed25519.Verifier,
    canIssue: (claim, issuer) => {
      return claim.with === issuer
    },
    my: issuer => {
      return [
        {
          can: 'store/add',
          with: issuer,
        },
      ]
    },
    capability: storeAdd,
  })

  assert.containSubset(result, {
    capability: {
      can: 'store/add',
      with: alice.did(),
    },
    issuer: Principal.parse(bob.did()),
    audience: Principal.parse(w3.did()),
    proofs: [
      {
        delegation,
        issuer: Principal.parse(alice.did()),
        audience: Principal.parse(bob.did()),
        capability: {
          can: 'store/add',
          with: alice.did(),
        },
        proofs: [],
      },
    ],
  })

  assert.containSubset(
    await access(invocation, {
      principal: ed25519.Verifier,
      canIssue: (claim, issuer) => claim.with === issuer,
      capability: storeAdd,
    }),
    {
      error: true,
    }
  )
})

test('delegate with my:did', async () => {
  const delegation = await Client.delegate({
    issuer: alice,
    audience: bob,
    capabilities: [
      {
        can: '*',
        with: 'my:did',
      },
    ],
  })

  const invocation = await Client.delegate({
    issuer: bob,
    audience: w3,
    capabilities: [
      {
        can: 'store/add',
        with: alice.did(),
      },
    ],
    proofs: [delegation],
  })

  const result = await access(invocation, {
    principal: ed25519.Verifier,
    canIssue: (claim, issuer) => {
      return claim.with === issuer
    },
    my: issuer => {
      return [
        {
          can: 'store/add',
          with: issuer,
        },
      ]
    },
    capability: storeAdd,
  })

  assert.containSubset(result, {
    capability: {
      can: 'store/add',
      with: alice.did(),
    },
    issuer: Principal.parse(bob.did()),
    audience: Principal.parse(w3.did()),
    proofs: [
      {
        delegation,
        issuer: Principal.parse(alice.did()),
        audience: Principal.parse(bob.did()),
        capability: {
          can: 'store/add',
          with: alice.did(),
        },
        proofs: [],
      },
    ],
  })
})

test('delegate with as:*', async () => {
  const my = await Client.delegate({
    issuer: alice,
    audience: bob,
    capabilities: [
      {
        can: '*',
        with: 'my:*',
      },
    ],
  })

  const as = await Client.delegate({
    issuer: bob,
    audience: mallory,
    capabilities: [
      {
        can: '*',
        with: /** @type {API.UCAN.Resource} */ (`as:${alice.did()}:*`),
      },
    ],
    proofs: [my],
  })

  const invocation = await Client.delegate({
    issuer: mallory,
    audience: w3,
    capabilities: [
      {
        can: 'store/add',
        with: alice.did(),
      },
    ],
    proofs: [as],
  })

  const result = await access(invocation, {
    principal: ed25519.Verifier,
    canIssue: (claim, issuer) => {
      return claim.with === issuer
    },
    my: issuer => {
      return [
        {
          can: 'store/add',
          with: issuer,
        },
      ]
    },
    capability: storeAdd,
  })

  assert.containSubset(result, {
    capability: {
      can: 'store/add',
      with: alice.did(),
    },
    proofs: [
      {
        delegation: as,
        issuer: Principal.parse(bob.did()),
        audience: Principal.parse(mallory.did()),
        capability: {
          can: 'store/add',
          with: alice.did(),
        },
        proofs: [
          {
            delegation: my,
            issuer: Principal.parse(alice.did()),
            audience: Principal.parse(bob.did()),
            capability: {
              can: 'store/add',
              with: alice.did(),
            },
          },
        ],
      },
    ],
  })
})

test('delegate with as:did', async () => {
  const mailto = capability({
    can: 'msg/send',
    with: URI.match({ protocol: 'mailto:' }),
  })

  const my = await Client.delegate({
    issuer: alice,
    audience: bob,
    capabilities: [
      {
        can: '*',
        with: 'my:*',
      },
    ],
  })

  const as = await Client.delegate({
    issuer: bob,
    audience: mallory,
    capabilities: [
      {
        can: 'msg/send',
        with: /** @type {API.UCAN.Resource} */ (`as:${alice.did()}:mailto`),
      },
    ],
    proofs: [my],
  })

  const invocation = await Client.delegate({
    issuer: mallory,
    audience: w3,
    capabilities: [
      {
        can: 'msg/send',
        with: 'mailto:alice@web.mail',
      },
    ],
    proofs: [as],
  })

  const result = await access(invocation, {
    principal: ed25519.Verifier,
    canIssue: (claim, issuer) => {
      return (
        claim.with === issuer ||
        (issuer === alice.did() && claim.can === 'msg/send')
      )
    },
    my: issuer => {
      return [
        {
          can: 'msg/send',
          with: 'mailto:alice@web.mail',
        },
      ]
    },
    capability: mailto,
  })

  assert.containSubset(result, {
    capability: {
      can: 'msg/send',
      with: 'mailto:alice@web.mail',
    },
    proofs: [
      {
        delegation: as,
        issuer: Principal.parse(bob.did()),
        audience: Principal.parse(mallory.did()),
        capability: {
          can: 'msg/send',
          with: 'mailto:alice@web.mail',
        },
        proofs: [
          {
            delegation: my,
            issuer: Principal.parse(alice.did()),
            audience: Principal.parse(bob.did()),
            capability: {
              can: 'msg/send',
              with: 'mailto:alice@web.mail',
            },
          },
        ],
      },
    ],
  })
})

test('resolve proof', async () => {
>>>>>>> e2e03ffe
  const delegation = await Client.delegate({
    issuer: alice,
    audience: bob,
    capabilities: [
      {
        can: 'store/add',
        with: alice.did(),
      },
    ],
  })

  const invocation = await Client.delegate({
    issuer: bob,
    audience: w3,
    capabilities: [
      {
        can: 'store/add',
        with: alice.did(),
      },
    ],
    proofs: [delegation.cid],
  })

  const result = await access(invocation, {
    principal: ed25519.Verifier,
    resolve: async link => {
      if (link.toString() === delegation.cid.toString()) {
        return delegation
      } else {
        return new UnavailableProof(link)
      }
    },
    capability: storeAdd,
  })

  assert.containSubset(result, {
    capability: {
      can: 'store/add',
      with: alice.did(),
      nb: {},
    },
    proofs: [
      {
        delegation,
        issuer: Principal.parse(alice.did()),
        audience: Principal.parse(bob.did()),
        capability: {
          can: 'store/add',
          with: alice.did(),
        },
        proofs: [],
      },
    ],
  })
})<|MERGE_RESOLUTION|>--- conflicted
+++ resolved
@@ -13,7 +13,7 @@
   can: 'store/add',
   with: URI.match({ protocol: 'did:' }),
   nb: {
-    link: Link.match().optional(),
+    link: Link.optional(),
   },
   derives: (claimed, delegated) => {
     if (claimed.with !== delegated.with) {
@@ -792,45 +792,38 @@
   })
 })
 
-<<<<<<< HEAD
 test('authorize / resolve external proof', async () => {
-=======
-test('delegate with my:*', async () => {
-  const delegation = await Client.delegate({
-    issuer: alice,
-    audience: bob,
-    capabilities: [
-      {
-        can: '*',
-        with: 'my:*',
-      },
-    ],
-  })
-
-  const invocation = await Client.delegate({
-    issuer: bob,
-    audience: w3,
-    capabilities: [
-      {
-        can: 'store/add',
-        with: alice.did(),
-      },
-    ],
-    proofs: [delegation],
-  })
-
-  const result = await access(invocation, {
-    principal: ed25519.Verifier,
-    canIssue: (claim, issuer) => {
-      return claim.with === issuer
-    },
-    my: issuer => {
-      return [
-        {
-          can: 'store/add',
-          with: issuer,
-        },
-      ]
+  const delegation = await Client.delegate({
+    issuer: alice,
+    audience: bob,
+    capabilities: [
+      {
+        can: 'store/add',
+        with: alice.did(),
+      },
+    ],
+  })
+
+  const invocation = await Client.delegate({
+    issuer: bob,
+    audience: w3,
+    capabilities: [
+      {
+        can: 'store/add',
+        with: alice.did(),
+      },
+    ],
+    proofs: [delegation.cid],
+  })
+
+  const result = await access(invocation, {
+    principal: ed25519.Verifier,
+    resolve: async link => {
+      if (link.toString() === delegation.cid.toString()) {
+        return delegation
+      } else {
+        return new UnavailableProof(link)
+      }
     },
     capability: storeAdd,
   })
@@ -839,9 +832,8 @@
     capability: {
       can: 'store/add',
       with: alice.did(),
-    },
-    issuer: Principal.parse(bob.did()),
-    audience: Principal.parse(w3.did()),
+      nb: {},
+    },
     proofs: [
       {
         delegation,
@@ -855,307 +847,4 @@
       },
     ],
   })
-
-  assert.containSubset(
-    await access(invocation, {
-      principal: ed25519.Verifier,
-      canIssue: (claim, issuer) => claim.with === issuer,
-      capability: storeAdd,
-    }),
-    {
-      error: true,
-    }
-  )
-})
-
-test('delegate with my:did', async () => {
-  const delegation = await Client.delegate({
-    issuer: alice,
-    audience: bob,
-    capabilities: [
-      {
-        can: '*',
-        with: 'my:did',
-      },
-    ],
-  })
-
-  const invocation = await Client.delegate({
-    issuer: bob,
-    audience: w3,
-    capabilities: [
-      {
-        can: 'store/add',
-        with: alice.did(),
-      },
-    ],
-    proofs: [delegation],
-  })
-
-  const result = await access(invocation, {
-    principal: ed25519.Verifier,
-    canIssue: (claim, issuer) => {
-      return claim.with === issuer
-    },
-    my: issuer => {
-      return [
-        {
-          can: 'store/add',
-          with: issuer,
-        },
-      ]
-    },
-    capability: storeAdd,
-  })
-
-  assert.containSubset(result, {
-    capability: {
-      can: 'store/add',
-      with: alice.did(),
-    },
-    issuer: Principal.parse(bob.did()),
-    audience: Principal.parse(w3.did()),
-    proofs: [
-      {
-        delegation,
-        issuer: Principal.parse(alice.did()),
-        audience: Principal.parse(bob.did()),
-        capability: {
-          can: 'store/add',
-          with: alice.did(),
-        },
-        proofs: [],
-      },
-    ],
-  })
-})
-
-test('delegate with as:*', async () => {
-  const my = await Client.delegate({
-    issuer: alice,
-    audience: bob,
-    capabilities: [
-      {
-        can: '*',
-        with: 'my:*',
-      },
-    ],
-  })
-
-  const as = await Client.delegate({
-    issuer: bob,
-    audience: mallory,
-    capabilities: [
-      {
-        can: '*',
-        with: /** @type {API.UCAN.Resource} */ (`as:${alice.did()}:*`),
-      },
-    ],
-    proofs: [my],
-  })
-
-  const invocation = await Client.delegate({
-    issuer: mallory,
-    audience: w3,
-    capabilities: [
-      {
-        can: 'store/add',
-        with: alice.did(),
-      },
-    ],
-    proofs: [as],
-  })
-
-  const result = await access(invocation, {
-    principal: ed25519.Verifier,
-    canIssue: (claim, issuer) => {
-      return claim.with === issuer
-    },
-    my: issuer => {
-      return [
-        {
-          can: 'store/add',
-          with: issuer,
-        },
-      ]
-    },
-    capability: storeAdd,
-  })
-
-  assert.containSubset(result, {
-    capability: {
-      can: 'store/add',
-      with: alice.did(),
-    },
-    proofs: [
-      {
-        delegation: as,
-        issuer: Principal.parse(bob.did()),
-        audience: Principal.parse(mallory.did()),
-        capability: {
-          can: 'store/add',
-          with: alice.did(),
-        },
-        proofs: [
-          {
-            delegation: my,
-            issuer: Principal.parse(alice.did()),
-            audience: Principal.parse(bob.did()),
-            capability: {
-              can: 'store/add',
-              with: alice.did(),
-            },
-          },
-        ],
-      },
-    ],
-  })
-})
-
-test('delegate with as:did', async () => {
-  const mailto = capability({
-    can: 'msg/send',
-    with: URI.match({ protocol: 'mailto:' }),
-  })
-
-  const my = await Client.delegate({
-    issuer: alice,
-    audience: bob,
-    capabilities: [
-      {
-        can: '*',
-        with: 'my:*',
-      },
-    ],
-  })
-
-  const as = await Client.delegate({
-    issuer: bob,
-    audience: mallory,
-    capabilities: [
-      {
-        can: 'msg/send',
-        with: /** @type {API.UCAN.Resource} */ (`as:${alice.did()}:mailto`),
-      },
-    ],
-    proofs: [my],
-  })
-
-  const invocation = await Client.delegate({
-    issuer: mallory,
-    audience: w3,
-    capabilities: [
-      {
-        can: 'msg/send',
-        with: 'mailto:alice@web.mail',
-      },
-    ],
-    proofs: [as],
-  })
-
-  const result = await access(invocation, {
-    principal: ed25519.Verifier,
-    canIssue: (claim, issuer) => {
-      return (
-        claim.with === issuer ||
-        (issuer === alice.did() && claim.can === 'msg/send')
-      )
-    },
-    my: issuer => {
-      return [
-        {
-          can: 'msg/send',
-          with: 'mailto:alice@web.mail',
-        },
-      ]
-    },
-    capability: mailto,
-  })
-
-  assert.containSubset(result, {
-    capability: {
-      can: 'msg/send',
-      with: 'mailto:alice@web.mail',
-    },
-    proofs: [
-      {
-        delegation: as,
-        issuer: Principal.parse(bob.did()),
-        audience: Principal.parse(mallory.did()),
-        capability: {
-          can: 'msg/send',
-          with: 'mailto:alice@web.mail',
-        },
-        proofs: [
-          {
-            delegation: my,
-            issuer: Principal.parse(alice.did()),
-            audience: Principal.parse(bob.did()),
-            capability: {
-              can: 'msg/send',
-              with: 'mailto:alice@web.mail',
-            },
-          },
-        ],
-      },
-    ],
-  })
-})
-
-test('resolve proof', async () => {
->>>>>>> e2e03ffe
-  const delegation = await Client.delegate({
-    issuer: alice,
-    audience: bob,
-    capabilities: [
-      {
-        can: 'store/add',
-        with: alice.did(),
-      },
-    ],
-  })
-
-  const invocation = await Client.delegate({
-    issuer: bob,
-    audience: w3,
-    capabilities: [
-      {
-        can: 'store/add',
-        with: alice.did(),
-      },
-    ],
-    proofs: [delegation.cid],
-  })
-
-  const result = await access(invocation, {
-    principal: ed25519.Verifier,
-    resolve: async link => {
-      if (link.toString() === delegation.cid.toString()) {
-        return delegation
-      } else {
-        return new UnavailableProof(link)
-      }
-    },
-    capability: storeAdd,
-  })
-
-  assert.containSubset(result, {
-    capability: {
-      can: 'store/add',
-      with: alice.did(),
-      nb: {},
-    },
-    proofs: [
-      {
-        delegation,
-        issuer: Principal.parse(alice.did()),
-        audience: Principal.parse(bob.did()),
-        capability: {
-          can: 'store/add',
-          with: alice.did(),
-        },
-        proofs: [],
-      },
-    ],
-  })
 })