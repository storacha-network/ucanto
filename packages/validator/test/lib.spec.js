--- conflicted
+++ resolved
@@ -1,6 +1,6 @@
 import { test, assert } from './test.js'
 import { access } from '../src/lib.js'
-import { capability, URI, Link, DID } from '../src/lib.js'
+import { capability, URI, Link } from '../src/lib.js'
 import { Failure } from '../src/error.js'
 import * as ed25519 from '@ucanto/principal/ed25519'
 import * as Client from '@ucanto/client'
@@ -8,10 +8,6 @@
 import { alice, bob, mallory, service as w3 } from './fixtures.js'
 import { UCAN, DID as Principal } from '@ucanto/core'
 import { UnavailableProof } from '../src/error.js'
-<<<<<<< HEAD
-import { equalWith, canDelegateURI, fail } from './util.js'
-=======
->>>>>>> fc5a2ace
 import * as API from './types.js'
 
 const storeAdd = capability({
@@ -1133,57 +1129,4 @@
       },
     ],
   })
-})
-
-test('execute capabilty', async () => {
-  const Voucher = capability({
-    can: 'voucher/*',
-    with: DID.match({ method: 'key' }),
-  })
-
-  const Claim = Voucher.derive({
-    to: capability({
-      can: 'voucher/claim',
-      with: DID.match({ method: 'key' }),
-      nb: {
-        product: Link,
-        identity: URI.match({ protocol: 'mailto:' }),
-        service: DID,
-      },
-      derives: (child, parent) => {
-        return (
-          fail(equalWith(child, parent)) ||
-          fail(canDelegateURI(child.nb.identity, parent.nb.identity)) ||
-          fail(
-            canDelegateURI(
-              child.nb.product.toString(),
-              parent.nb.product.toString()
-            )
-          ) ||
-          fail(canDelegateURI(child.nb.service, parent.nb.service)) ||
-          true
-        )
-      },
-    }),
-    derives: equalWith,
-  })
-
-  const claim = Claim.invoke({
-    issuer: alice,
-    audience: w3,
-    with: alice.did(),
-    nb: {
-      identity: URI.from(`mailto:${alice.did}@web.mail`),
-      product: Link.parse('bafkqaaa'),
-      service: w3.did(),
-    },
-  })
-
-  /**
-   * @param {API.ConnectionView<API.Service>} connection
-   */
-
-  const demo = async connection => {
-    const result = await claim.execute(connection)
-  }
 })