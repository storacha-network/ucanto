import { capability, URI, Link } from '../src/lib.js'
import { invoke } from '@ucanto/core'
import * as API from '@ucanto/interface'
import { Failure } from '../src/error.js'
import { the } from '../src/util.js'
import { CID } from 'multiformats'
import { test, assert } from './test.js'
import { alice, bob, mallory, service as w3 } from './fixtures.js'

/**
 * @template {API.Capabilities} C
 * @param {C} capabilities
 * @param {object} delegation
 * @returns {API.Source[]}
 */
const delegate = (capabilities, delegation = {}) =>
  // @ts-expect-error - this represents Delegation
  capabilities.map((capability, index) => ({
    capability,
    delegation,
    index,
  }))

test('capability selects matches', () => {
  const read = capability({
    can: 'file/read',
    with: URI.match({ protocol: 'file:' }),
    derives: (claimed, delegated) => {
      if (claimed.with.startsWith(delegated.with)) {
        return true
      } else {
        return new Failure(
          `'${claimed.with}' is not contained in '${delegated.with}'`
        )
      }
    },
  })

  const d1 = delegate([
    { can: 'file/read', with: 'space://zAlice' },
    { can: 'file/write', with: 'file:///home/zAlice/' },
    { can: 'file/read', with: 'file:///home/zAlice/photos' },
    { can: 'file/read+write', with: 'file:///home/zAlice' },
  ])

  const v1 = read.select(d1)

  assert.containSubset(v1, {
    matches: [
      {
        source: [d1[2]],
        value: {
          can: 'file/read',
          with: 'file:///home/zAlice/photos',
        },
      },
    ],
    errors: [
      {
        name: 'InvalidClaim',
        context: {
          can: 'file/read',
          value: undefined,
        },
        causes: [
          {
            name: 'MalformedCapability',
            capability: { can: 'file/read', with: 'space://zAlice' },
            cause: {
              message: 'Expected file: URI instead got space://zAlice',
            },
          },
        ],
      },
    ],
    unknown: [
      { can: 'file/write', with: 'file:///home/zAlice/' },
      {
        can: 'file/read+write',
        with: 'file:///home/zAlice',
      },
    ],
  })

  const [match] = v1.matches
  const d2 = delegate([
    { can: 'file/read+write', with: 'file:///home/zAlice' },
    { can: 'file/read', with: 'file:///home/zAlice/' },
    { can: 'file/read', with: 'file:///home/zAlice/photos/public' },
    { can: 'file/read', with: 'file:///home/zBob' },
  ])
  const v2 = match.select(d2)

  assert.containSubset(v2, {
    matches: [
      {
        source: [d2[1]],
        value: {
          can: 'file/read',
          with: 'file:///home/zAlice/',
        },
      },
    ],
    unknown: [
      {
        can: 'file/read+write',
        with: 'file:///home/zAlice',
      },
    ],
    errors: [
      {
        name: 'InvalidClaim',
        context: {
          value: {
            can: 'file/read',
            with: 'file:///home/zAlice/photos',
            nb: {},
          },
        },
        causes: [
          {
            name: 'EscalatedCapability',
            claimed: {
              can: 'file/read',
              with: 'file:///home/zAlice/photos',
            },
            delegated: {
              can: 'file/read',
              with: 'file:///home/zAlice/photos/public',
            },
            cause: {
              message: `'file:///home/zAlice/photos' is not contained in 'file:///home/zAlice/photos/public'`,
            },
          },
        ],
      },
      {
        name: 'InvalidClaim',
        context: {
          value: {
            can: 'file/read',
            with: 'file:///home/zAlice/photos',
            nb: {},
          },
        },
        causes: [
          {
            name: 'EscalatedCapability',
            claimed: {
              can: 'file/read',
              with: 'file:///home/zAlice/photos',
            },
            delegated: {
              can: 'file/read',
              with: 'file:///home/zBob',
            },
            cause: {
              message: `'file:///home/zAlice/photos' is not contained in 'file:///home/zBob'`,
            },
          },
        ],
      },
    ],
  })
})

test('derived capability chain', () => {
  const verify = capability({
    can: 'account/verify',
    with: URI.match({ protocol: 'mailto:' }),
    derives: (claimed, delegated) => {
      if (claimed.with.startsWith(delegated.with)) {
        return true
      } else {
        return new Failure(
          `'${claimed.with}' is not contained in '${delegated.with}'`
        )
      }
    },
  })

  const register = verify.derive({
    to: capability({
      can: 'account/register',
      with: URI.match({ protocol: 'mailto:' }),
      derives: (claimed, delegated) => {
        /** @type {"account/register"} */
        const c1 = claimed.can
        /** @type {"account/register"} */
        const c2 = delegated.can

        return (
          claimed.with === delegated.with ||
          new Failure(`'${claimed.with}' != '${delegated.with}'`)
        )
      },
    }),
    derives: (claimed, delegated) => {
      /** @type {"account/register"} */
      const c1 = claimed.can
      /** @type {"account/verify"} */
      const c2 = delegated.can

      return (
        claimed.with === delegated.with ||
        new Failure(`'${claimed.with}' != '${delegated.with}'`)
      )
    },
  })

  const d1 = delegate([
    {
      can: 'account/register',
      with: 'mailto:zAlice@web.mail',
    },
  ])

  const regs = register.select(d1)

  assert.containSubset(
    regs,
    {
      matches: [
        {
          source: [d1[0]],
          value: {
            can: 'account/register',
            with: 'mailto:zAlice@web.mail',
          },
        },
      ],
      unknown: [],
      errors: [],
    },
    'selects registration capability'
  )

  const d2 = delegate([
    {
      can: 'account/register',
      with: 'did:key:zAlice',
    },
  ])

  assert.containSubset(register.select(d2), {
    matches: [],
    errors: [
      {
        name: 'InvalidClaim',
        context: {
          can: 'account/register',
        },
        causes: [
          {
            name: 'MalformedCapability',
            capability: {
              can: 'account/register',
              with: 'did:key:zAlice',
            },
            cause: {
              message: `Expected mailto: URI instead got did:key:zAlice`,
            },
          },
        ],
      },
    ],
    unknown: [],
  })

  const [reg] = regs.matches

  const d3 = delegate([
    {
      can: 'account/verify',
      with: 'mailto:zAlice@web.mail',
    },
  ])

  assert.containSubset(
    reg.select(d3),
    {
      matches: [
        {
          source: [d3[0]],
          value: {
            can: 'account/verify',
            with: 'mailto:zAlice@web.mail',
          },
        },
      ],
      unknown: [],
      errors: [],
    },
    'matches verification'
  )

  const d4 = delegate([
    {
      can: 'account/verify',
      with: 'mailto:bob@web.mail',
    },
  ])

  assert.containSubset(
    reg.select(d4),
    {
      matches: [],
      unknown: [],
      errors: [
        {
          name: 'InvalidClaim',
          context: {
            value: {
              can: 'account/register',
              with: 'mailto:zAlice@web.mail',
            },
          },
          causes: [
            {
              name: 'EscalatedCapability',
              claimed: {
                can: 'account/register',
                with: 'mailto:zAlice@web.mail',
              },
              delegated: {
                can: 'account/verify',
                with: 'mailto:bob@web.mail',
              },
              cause: {
                message: `'mailto:zAlice@web.mail' != 'mailto:bob@web.mail'`,
              },
            },
          ],
        },
      ],
    },
    'does not match on different email'
  )

  const d5 = delegate([
    {
      can: 'account/register',
      with: 'mailto:zAlice@web.mail',
    },
  ])

  assert.containSubset(
    reg.select(d5),
    {
      matches: [
        {
          value: {
            can: 'account/register',
            with: 'mailto:zAlice@web.mail',
          },
        },
      ],
      unknown: [],
      errors: [],
    },
    'normal delegation also works'
  )

  const registration = {
    can: the('account/register'),
    with: the('mailto:zAlice@web.mail'),
  }
  const verification = {
    can: the('account/verify'),
    with: the('mailto:zAlice@web.mail'),
  }

  const d6 = delegate([verification])
  assert.containSubset(
    register
      .select(delegate([registration]))
      .matches[0].select(delegate([registration]))
      .matches[0].select(delegate([registration]))
      .matches[0].select(delegate([registration]))
      .matches[0].select(delegate([verification]))
      .matches[0].select(d6),
    {
      matches: [
        {
          source: [d6[0]],
          value: {
            can: 'account/verify',
            with: 'mailto:zAlice@web.mail',
          },
        },
      ],
      unknown: [],
      errors: [],
    },
    'derived capability is recursive'
  )

  assert.containSubset(
    register
      .select(delegate([registration]))
      .matches[0].select(delegate([verification]))
      .matches[0].select(delegate([registration])),
    {
      matches: [],
      unknown: [registration],
      errors: [],
    },
    'deriviation is works one way'
  )
})

test('capability amplification', () => {
  const read = capability({
    can: 'file/read',
    with: URI.match({ protocol: 'file:' }),
    derives: (claimed, delegated) =>
      claimed.with.startsWith(delegated.with) ||
      new Failure(`'${claimed.with}' is not contained in '${delegated.with}'`),
  })

  const write = capability({
    can: 'file/write',
    with: URI.match({ protocol: 'file:' }),
    derives: (claimed, delegated) =>
      claimed.with.startsWith(delegated.with) ||
      new Failure(`'${claimed.with}' is not contained in '${delegated.with}'`),
  })

  const readwrite = read.and(write).derive({
    to: capability({
      can: 'file/read+write',
      with: URI.match({ protocol: 'file:' }),
      derives: (claimed, delegated) =>
        claimed.with.startsWith(delegated.with) ||
        new Failure(
          `'${claimed.with}' is not contained in '${delegated.with}'`
        ),
    }),
    derives: (claimed, [read, write]) => {
      if (!claimed.with.startsWith(read.with)) {
        return new Failure(
          `'${claimed.with}' is not contained in '${read.with}'`
        )
      } else if (!claimed.with.startsWith(write.with)) {
        return new Failure(
          `'${claimed.with}' is not contained in '${write.with}'`
        )
      } else {
        return true
      }
    },
  })

  const d1 = delegate([
    { can: 'file/read', with: 'file:///home/zAlice/' },
    { can: 'file/write', with: 'file:///home/zAlice/' },
  ])

  assert.containSubset(
    readwrite.select(d1),
    {
      matches: [],
      errors: [],
      unknown: [
        { can: 'file/read', with: 'file:///home/zAlice/' },
        { can: 'file/write', with: 'file:///home/zAlice/' },
      ],
    },
    'expects derived capability read+write'
  )

  const d2 = delegate([
    { can: 'file/read+write', with: 'file:///home/zAlice/public' },
    { can: 'file/write', with: 'file:///home/zAlice/' },
  ])

  const selected = readwrite.select(d2)

  assert.containSubset(
    selected,
    {
      matches: [
        {
          source: [d2[0]],
          value: {
            can: 'file/read+write',
            with: 'file:///home/zAlice/public',
          },
        },
      ],
      errors: [],
      unknown: [{ can: 'file/write', with: 'file:///home/zAlice/' }],
    },
    'only selected matched'
  )

  const [rw] = selected.matches

  const d3 = delegate([
    { can: 'file/read+write', with: 'file:///home/zAlice/public' },
  ])

  assert.containSubset(
    rw.select(d3),
    {
      matches: [
        {
          source: [d3[0]],
          value: {
            can: 'file/read+write',
            with: 'file:///home/zAlice/public',
          },
        },
      ],
      errors: [],
      unknown: [],
    },
    'can derive from matching'
  )

  const d4 = delegate([
    { can: 'file/read+write', with: 'file:///home/zAlice/public/photos' },
  ])

  assert.containSubset(
    rw.select(d4),
    {
      matches: [],
      unknown: [],
      errors: [
        {
          error: true,
          name: 'InvalidClaim',
          context: {
            value: {
              can: 'file/read+write',
              with: 'file:///home/zAlice/public',
            },
          },
          causes: [
            {
              name: 'EscalatedCapability',
              claimed: {
                can: 'file/read+write',
                with: 'file:///home/zAlice/public',
              },
              delegated: {
                can: 'file/read+write',
                with: 'file:///home/zAlice/public/photos',
              },
              cause: {
                message: `'file:///home/zAlice/public' is not contained in 'file:///home/zAlice/public/photos'`,
              },
            },
          ],
        },
      ],
    },
    'can not derive from escalated path'
  )

  const d5 = delegate([
    { can: 'file/read+write', with: 'file:///home/zAlice/' },
  ])

  assert.containSubset(
    rw.select(d5),
    {
      matches: [
        {
          source: [d5[0]],
          value: {
            can: 'file/read+write',
            with: 'file:///home/zAlice/',
          },
        },
      ],
      unknown: [],
      errors: [],
    },
    'can derive from greater capabilities'
  )

  const d6 = delegate([
    { can: 'file/read', with: 'file:///home/zAlice/' },
    { can: 'file/write', with: 'file:///home/zAlice/public' },
  ])

  const rnw = rw.select(d6)

  assert.containSubset(
    rnw,
    {
      matches: [
        {
          source: [d6[0], d6[1]],
          value: [
            {
              can: 'file/read',
              with: 'file:///home/zAlice/',
            },
            {
              can: 'file/write',
              with: 'file:///home/zAlice/public',
            },
          ],
        },
      ],
      unknown: [],
      errors: [],
    },
    'can derive amplification'
  )

  const [reandnwrite] = rnw.matches

  const d7 = delegate([
    { can: 'file/read', with: 'file:///home/zAlice/' },
    { can: 'file/write', with: 'file:///home/zAlice/' },
  ])

  assert.containSubset(
    reandnwrite.select(d7),
    {
      matches: [
        {
          source: [d7[0], d7[1]],
          value: [
            {
              can: 'file/read',
              with: 'file:///home/zAlice/',
            },
            {
              can: 'file/write',
              with: 'file:///home/zAlice/',
            },
          ],
        },
      ],
      unknown: [],
      errors: [],
    },
    'can derive amplification'
  )

  const d8 = delegate([
    { can: 'file/read', with: 'file:///home/zAlice/public/photos/' },
    { can: 'file/write', with: 'file:///home/zAlice/public' },
  ])

  assert.containSubset(
    rw.select(d8),
    {
      matches: [],
      unknown: [],
      errors: [
        {
          name: 'InvalidClaim',
          context: {
            value: {
              can: 'file/read+write',
              with: 'file:///home/zAlice/public',
            },
          },
          causes: [
            {
              name: 'EscalatedCapability',
              claimed: {
                can: 'file/read+write',
                with: 'file:///home/zAlice/public',
              },
              delegated: [
                {
                  can: 'file/read',
                  with: 'file:///home/zAlice/public/photos/',
                },
                {
                  can: 'file/write',
                  with: 'file:///home/zAlice/public',
                },
              ],
              cause: {
                message: `'file:///home/zAlice/public' is not contained in 'file:///home/zAlice/public/photos/'`,
              },
            },
          ],
        },
      ],
    },
    'can derive amplification'
  )

  const [r1, w1] = delegate([
    { can: 'file/read', with: 'file:///home/zAlice/' },
    { can: 'file/write', with: 'file:///home/zAlice/' },
  ])

  const [r2] = delegate([{ can: 'file/read', with: 'file:///home/' }])

  assert.containSubset(
    reandnwrite.select([r1, w1, r2]),
    {
      matches: [
        {
          source: [r1, w1],
          value: [
            {
              can: 'file/read',
              with: 'file:///home/zAlice/',
            },
            {
              can: 'file/write',
              with: 'file:///home/zAlice/',
            },
          ],
        },
        {
          source: [r2, w1],
          value: [
            {
              can: 'file/read',
              with: 'file:///home/',
            },
            {
              can: 'file/write',
              with: 'file:///home/zAlice/',
            },
          ],
        },
      ],
      unknown: [],
      errors: [],
    },
    'selects all combinations'
  )
})

test('capability or combinator', () => {
  const read = capability({
    can: 'file/read',
    with: URI.match({ protocol: 'file:' }),
    derives: (claimed, delegated) =>
      claimed.with.startsWith(delegated.with) ||
      new Failure(`'${claimed.with}' is not contained in '${delegated.with}'`),
  })

  const write = capability({
    can: 'file/write',
    with: URI.match({ protocol: 'file:' }),
    derives: (claimed, delegated) =>
      claimed.with.startsWith(delegated.with) ||
      new Failure(`'${claimed.with}' is not contained in '${delegated.with}'`),
  })

  const readwrite = read.or(write)

  const [r, w] = delegate([
    { can: 'file/read', with: 'file:///home/zAlice/' },
    { can: 'file/write', with: 'file:///home/zAlice/' },
  ])

  const selection = readwrite.select([r, w])

  assert.containSubset(
    selection,
    {
      matches: [
        {
          source: [r],
          value: {
            can: 'file/read',
            with: 'file:///home/zAlice/',
          },
        },
        {
          source: [w],
          value: {
            can: 'file/write',
            with: 'file:///home/zAlice/',
          },
        },
      ],
      errors: [],
      unknown: [],
    },
    'matches both capabilities'
  )
})

test('parse with nb', () => {
  const storeAdd = capability({
    can: 'store/add',
    with: URI.match({ protocol: 'did:' }),
    nb: {
      link: Link.optional(),
    },
    derives: (claimed, delegated) => {
      if (claimed.with !== delegated.with) {
        return new Failure(
          `Expected 'with: "${delegated.with}"' instead got '${claimed.with}'`
        )
      } else if (
        delegated.nb.link &&
        `${delegated.nb.link}` !== `${claimed.nb.link}`
      ) {
        return new Failure(
          `Link ${
            claimed.nb.link == null ? '' : `${claimed.nb.link} `
          }violates imposed ${delegated.nb.link} constraint`
        )
      } else {
        return true
      }
    },
  })

  const v1 = storeAdd.select(
    delegate([{ can: 'store/add', with: 'did:key:zAlice', nb: { link: 5 } }])
  )

  assert.containSubset(v1, {
    matches: [],
    unknown: [],
    errors: [
      {
        name: 'InvalidClaim',
        context: {
          can: 'store/add',
        },
        causes: [
          {
            name: 'MalformedCapability',
            capability: {
              can: 'store/add',
              with: 'did:key:zAlice',
              nb: { link: 5 },
            },
            cause: {
              message: 'Expected link to be a CID instead of 5',
            },
          },
        ],
      },
    ],
  })

  const v2 = storeAdd.select(
    delegate([{ can: 'store/add', with: 'did:key:zAlice' }])
  )

  assert.containSubset(v2, {
    unknown: [],
    errors: [],
    matches: [
      {
        value: {
          can: 'store/add',
          with: 'did:key:zAlice',
          nb: {},
        },
      },
    ],
  })

  const [match] = v2.matches

  const v3 = match.select(
    delegate([
      {
        can: 'store/add',
        with: 'did:key:zAlice',
        nb: {
          link: CID.parse(
            'bafybeiabis2rrk6m3p7xghz42hi677ectmzqxsvz26icxxs7digddgpbr4'
          ),
        },
      },
    ])
  )

  assert.containSubset(v3, {
    errors: [
      {
        name: 'InvalidClaim',
        context: {
          value: {
            can: 'store/add',
            with: 'did:key:zAlice',
            nb: {},
          },
        },
        causes: [
          {
            name: 'EscalatedCapability',
            claimed: {
              can: 'store/add',
              with: 'did:key:zAlice',
              nb: {},
            },
            delegated: {
              can: 'store/add',
              with: 'did:key:zAlice',
              nb: {
                link: CID.parse(
                  'bafybeiabis2rrk6m3p7xghz42hi677ectmzqxsvz26icxxs7digddgpbr4'
                ),
              },
            },
            cause: {
              message: `Link violates imposed bafybeiabis2rrk6m3p7xghz42hi677ectmzqxsvz26icxxs7digddgpbr4 constraint`,
            },
          },
        ],
      },
    ],
    unknown: [],
    matches: [],
  })

  const v4 = storeAdd.select(
    delegate([
      {
        can: 'store/add',
        with: 'did:key:zAlice',
        nb: {
          link: CID.parse(
            'bafybeiabis2rrk6m3p7xghz42hi677ectmzqxsvz26icxxs7digddgpbr4'
          ),
        },
      },
    ])
  )
  const [match2] = v4.matches

  const v5 = match2.select(
    delegate([
      {
        can: 'store/add',
        with: 'did:key:zAlice',
        nb: {
          link: CID.parse(
            'bafybeiabis2rrk6m3p7xghz42hi677ectmzqxsvz26icxxs7digddgpbr4'
          ),
        },
      },
    ])
  )

  assert.containSubset(v5, {
    unknown: [],
    errors: [],
    matches: [
      {
        value: {
          can: 'store/add',
          with: 'did:key:zAlice',
          nb: {
            link: CID.parse(
              'bafybeiabis2rrk6m3p7xghz42hi677ectmzqxsvz26icxxs7digddgpbr4'
            ),
          },
        },
      },
    ],
  })

  const v6 = match2.select(
    delegate([
      {
        can: 'store/add',
        with: 'did:key:zAlice',
        nb: {
          link: CID.parse(
            'bafybeiepa5hmd3vg2i2unyzrhnxnthwi2aksunykhmcaykbl2jx2u77cny'
          ),
        },
      },
    ])
  )

  assert.containSubset(v6, {
    errors: [
      {
        name: 'InvalidClaim',
        context: {
          value: {
            can: 'store/add',
            with: 'did:key:zAlice',
            nb: {
              link: CID.parse(
                'bafybeiabis2rrk6m3p7xghz42hi677ectmzqxsvz26icxxs7digddgpbr4'
              ),
            },
          },
        },
        causes: [
          {
            name: 'EscalatedCapability',
            claimed: {
              can: 'store/add',
              with: 'did:key:zAlice',
              nb: {
                link: CID.parse(
                  'bafybeiabis2rrk6m3p7xghz42hi677ectmzqxsvz26icxxs7digddgpbr4'
                ),
              },
            },
            delegated: {
              can: 'store/add',
              with: 'did:key:zAlice',
              nb: {
                link: CID.parse(
                  'bafybeiepa5hmd3vg2i2unyzrhnxnthwi2aksunykhmcaykbl2jx2u77cny'
                ),
              },
            },
            cause: {
              message: `Link bafybeiabis2rrk6m3p7xghz42hi677ectmzqxsvz26icxxs7digddgpbr4 violates imposed bafybeiepa5hmd3vg2i2unyzrhnxnthwi2aksunykhmcaykbl2jx2u77cny constraint`,
            },
          },
        ],
      },
    ],
    unknown: [],
    matches: [],
  })
})

test('and prune', () => {
  const read = capability({
    can: 'file/read',
    with: URI.match({ protocol: 'file:' }),
    derives: (claimed, delegated) =>
      claimed.with.startsWith(delegated.with) ||
      new Failure(`'${claimed.with}' is not contained in '${delegated.with}'`),
  })

  const write = capability({
    can: 'file/write',
    with: URI.match({ protocol: 'file:' }),
    derives: (claimed, delegated) =>
      claimed.with.startsWith(delegated.with) ||
      new Failure(`'${claimed.with}' is not contained in '${delegated.with}'`),
  })

  const readwrite = read.and(write)
  const v1 = readwrite.select(
    delegate(
      [
        { can: 'file/read', with: `file:///${alice.did()}/public` },
        { can: 'file/write', with: `file:///${bob.did()}/@alice` },
      ],
      { issuer: alice }
    )
  )

  assert.containSubset(v1, {
    matches: [
      {
        value: [
          { can: 'file/read', with: `file:///${alice.did()}/public` },
          { can: 'file/write', with: `file:///${bob.did()}/@alice` },
        ],
      },
    ],
  })

  const [match] = v1.matches
  const matchwrite = match.prune({
    canIssue: (capabality, issuer) =>
      capabality.with.startsWith(`file:///${issuer}`),
  })

  const v2 = matchwrite?.select(
    delegate([{ can: 'file/write', with: `file:///${bob.did()}/@alice` }], {
      issuer: bob.verifier,
    })
  )

  assert.containSubset(v2, {
    matches: [
      {
        value: [{ can: 'file/write', with: `file:///${bob.did()}/@alice` }],
      },
    ],
  })

  const none = v2?.matches[0].prune({
    canIssue: (capabality, issuer) =>
      capabality.with.startsWith(`file:///${issuer}`),
  })

  assert.equal(none, null)
})

test('toString methods', () => {
  const read = capability({
    can: 'file/read',
    with: URI.match({ protocol: 'file:' }),
    derives: (claimed, delegated) =>
      claimed.with.startsWith(delegated.with) ||
      new Failure(`'${claimed.with}' is not contained in '${delegated.with}'`),
  })

  const write = capability({
    can: 'file/write',
    with: URI.match({ protocol: 'file:' }),
    derives: (claimed, delegated) =>
      claimed.with.startsWith(delegated.with) ||
      new Failure(`'${claimed.with}' is not contained in '${delegated.with}'`),
  })

  assert.equal(read.toString(), '{"can":"file/read"}')

  {
    // @ts-expect-error it needs more props but we can ignore that
    const match = read.match({
      capability: {
        can: 'file/read',
        with: `file:///home/alice`,
      },
    })
    assert.equal(
      match.toString(),
      `{"can":"file/read","with":"file:///home/alice"}`
    )
  }

  const readwrite = read.and(write)
  assert.equal(
    readwrite.toString(),
    '[{"can":"file/read"}, {"can":"file/write"}]'
  )
  {
    const {
      matches: [match],
    } = readwrite.select(
      delegate([
        {
          can: 'file/read',
          with: `file:///home/alice`,
        },
        {
          can: 'file/write',
          with: `file:///home/alice`,
        },
      ])
    )

    assert.equal(
      match.toString(),
      '[{"can":"file/read","with":"file:///home/alice"}, {"can":"file/write","with":"file:///home/alice"}]'
    )
  }

  const readorwrite = read.or(write)
  assert.equal(
    readorwrite.toString(),
    '{"can":"file/read"}|{"can":"file/write"}'
  )

  const rw = readwrite.derive({
    to: capability({
      can: 'file/read+write',
      with: URI.match({ protocol: 'file:' }),
      derives: (claimed, delegated) =>
        claimed.with.startsWith(delegated.with) ||
        new Failure(
          `'${claimed.with}' is not contained in '${delegated.with}'`
        ),
    }),
    derives: (claimed, [read, write]) => {
      if (!claimed.with.startsWith(read.with)) {
        return new Failure(
          `'${claimed.with}' is not contained in '${read.with}'`
        )
      } else if (!claimed.with.startsWith(write.with)) {
        return new Failure(
          `'${claimed.with}' is not contained in '${write.with}'`
        )
      } else {
        return true
      }
    },
  })

  assert.equal(rw.toString(), '{"can":"file/read+write"}')
  {
    // @ts-expect-error it needs more props but we can ignore that
    const match = rw.match({
      capability: {
        can: 'file/read+write',
        with: `file:///home/alice`,
      },
    })

    assert.equal(
      match.toString(),
      `{"can":"file/read+write","with":"file:///home/alice"}`
    )
  }
})

test('capability create with nb', () => {
  const echo = capability({
    can: 'test/echo',
    with: URI.match({ protocol: 'did:' }),
    nb: {
      message: URI.match({ protocol: 'data:' }),
    },
  })

  assert.throws(() => {
    echo.create({
      // @ts-expect-error - not assignable to did:
      with: 'file://gozala/path',
      nb: {
        message: 'data:hello',
      },
      bar: 1,
    })
  }, /Invalid 'with' - Expected did: URI/)

  assert.throws(() => {
    // @ts-expect-error
    echo.create({
      with: alice.did(),
    })
  }, /Invalid 'nb.message' - Expected URI but got undefined/)

  assert.throws(() => {
    echo.create({
      with: alice.did(),
      nb: {
        // @ts-expect-error
        message: 'echo:foo',
      },
    })
  }, /Invalid 'nb.message' - Expected data: URI instead got echo:foo/)

  assert.deepEqual(
    echo.create({ with: alice.did(), nb: { message: 'data:hello' } }),
    {
      can: 'test/echo',
      with: alice.did(),
      nb: {
        message: 'data:hello',
      },
    }
  )

  assert.deepEqual(
    echo.create({
      // @ts-expect-error - must be a string
      with: new URL(alice.did()),
      nb: { message: 'data:hello' },
    }),
    {
      can: 'test/echo',
      with: alice.did(),
      nb: {
        message: 'data:hello',
      },
    }
  )
})

test('capability create without nb', () => {
  const ping = capability({
    can: 'test/ping',
    with: URI.match({ protocol: 'did:' }),
  })

  assert.throws(() => {
    ping.create({
      // @ts-expect-error - not assignable to did:
      with: 'file://gozala/path',
    })
  }, /Invalid 'with' - Expected did: URI/)

  assert.deepEqual(
    ping.create({
      with: alice.did(),
    }),
    {
      can: 'test/ping',
      with: alice.did(),
    }
  )

  assert.deepEqual(
    ping.create({
      with: alice.did(),
      // @ts-expect-error - no nb expected
      nb: { x: 1 },
    }),
    {
      can: 'test/ping',
      with: alice.did(),
    }
  )

  assert.deepEqual(
    ping.create({
      with: alice.did(),
<<<<<<< HEAD
      nb: {},
=======
>>>>>>> fc5a2ace
    }),
    {
      can: 'test/ping',
      with: alice.did(),
    }
  )
})

test('invoke capability (without nb)', () => {
  const ping = capability({
    can: 'test/ping',
    with: URI.match({ protocol: 'did:' }),
  })

  assert.throws(() => {
    ping.invoke({
      issuer: alice,
      audience: w3,
      // @ts-expect-error - not assignable to did:
      with: 'file://gozala/path',
    })
  }, /Invalid 'with' - Expected did: URI/)

  const a = invoke({
    issuer: alice,
    audience: w3,
    capability: {
      can: 'test/ping',
      with: alice.did(),
    },
  })

  assert.deepEqual(
    ping.invoke({
      issuer: alice,
      audience: w3,
      with: alice.did(),
    }),
    invoke({
      issuer: alice,
      audience: w3,
      capability: {
        can: 'test/ping',
        with: alice.did(),
      },
    })
  )

  assert.deepEqual(
    ping.invoke({
      issuer: alice,
      audience: w3,
      with: alice.did(),
      // @ts-expect-error - no nb expected
      nb: { x: 1 },
    }),
    invoke({
      issuer: alice,
      audience: w3,
      capability: {
        can: 'test/ping',
        with: alice.did(),
      },
    })
  )

  assert.deepEqual(
    ping.invoke({
      issuer: alice,
      audience: w3,
      with: alice.did(),
<<<<<<< HEAD
      nb: {},
=======
      nb: undefined,
>>>>>>> fc5a2ace
    }),
    invoke({
      issuer: alice,
      audience: w3,
<<<<<<< HEAD
=======
      capability: {
        can: 'test/ping',
        with: alice.did(),
      },
    })
  )

  assert.deepEqual(
    ping.invoke({
      issuer: alice,
      audience: w3,
      with: alice.did(),
      // @ts-expect-error - no nb expected
      nb: {},
    }),
    invoke({
      issuer: alice,
      audience: w3,
      capability: {
        can: 'test/ping',
        with: alice.did(),
      },
    })
  )

  assert.deepEqual(
    ping.invoke({
      issuer: alice,
      audience: w3,
      with: alice.did(),
    }),
    invoke({
      issuer: alice,
      audience: w3,
>>>>>>> fc5a2ace
      capability: {
        can: 'test/ping',
        with: alice.did(),
      },
    })
  )
})

test('invoke capability (with nb)', () => {
  const echo = capability({
    can: 'test/echo',
    with: URI.match({ protocol: 'did:' }),
    nb: {
      message: URI.match({ protocol: 'data:' }),
    },
  })

  assert.throws(() => {
    echo.invoke({
      issuer: alice,
      audience: w3,
      // @ts-expect-error - not assignable to did:
      with: 'file://gozala/path',
      nb: {
        message: 'data:hello',
      },
    })
  }, /Invalid 'with' - Expected did: URI/)

  assert.throws(() => {
    // @ts-expect-error
    echo.invoke({
      issuer: alice,
      audience: w3,
      with: alice.did(),
    })
  }, /Invalid 'nb.message' - Expected URI but got undefined/)

  assert.throws(() => {
    echo.create({
      with: alice.did(),
      nb: {
        // @ts-expect-error
        message: 'echo:foo',
      },
    })
  }, /Invalid 'nb.message' - Expected data: URI instead got echo:foo/)

  assert.deepEqual(
    echo.invoke({
      issuer: alice,
      audience: w3,
      with: alice.did(),
      nb: { message: 'data:hello' },
    }),
    invoke({
      issuer: alice,
      audience: w3,
      capability: {
        can: 'test/echo',
        with: alice.did(),
        nb: {
          message: /** @type {'data:hello'} */ ('data:hello'),
        },
      },
    })
  )

  assert.deepEqual(
    echo.invoke({
      issuer: alice,
      audience: w3,
      // @ts-expect-error - must be a string
      with: new URL(alice.did()),
      nb: { message: 'data:hello' },
    }),
    invoke({
      issuer: alice,
      audience: w3,
      capability: {
        can: 'test/echo',
        with: alice.did(),
        nb: {
          message: /** @type {'data:hello'} */ ('data:hello'),
        },
      },
    })
  )
})<|MERGE_RESOLUTION|>--- conflicted
+++ resolved
@@ -1303,10 +1303,6 @@
   assert.deepEqual(
     ping.create({
       with: alice.did(),
-<<<<<<< HEAD
-      nb: {},
-=======
->>>>>>> fc5a2ace
     }),
     {
       can: 'test/ping',
@@ -1378,17 +1374,11 @@
       issuer: alice,
       audience: w3,
       with: alice.did(),
-<<<<<<< HEAD
-      nb: {},
-=======
       nb: undefined,
->>>>>>> fc5a2ace
     }),
     invoke({
       issuer: alice,
       audience: w3,
-<<<<<<< HEAD
-=======
       capability: {
         can: 'test/ping',
         with: alice.did(),
@@ -1423,7 +1413,6 @@
     invoke({
       issuer: alice,
       audience: w3,
->>>>>>> fc5a2ace
       capability: {
         can: 'test/ping',
         with: alice.did(),
