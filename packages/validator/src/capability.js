--- conflicted
+++ resolved
@@ -119,11 +119,7 @@
   create(options) {
     const { descriptor, can } = this
     const decoders = descriptor.nb
-<<<<<<< HEAD
-    const data = options.nb || {}
-=======
     const data = /** @type {API.InferCaveats<C>} */ (options.nb || {})
->>>>>>> fc5a2ace
 
     const resource = descriptor.with.decode(options.with)
     if (resource.error) {
@@ -133,19 +129,11 @@
     }
 
     const capabality =
-<<<<<<< HEAD
-      /** @type {API.Capability<A, R, API.InferCaveats<C>>} */
-      ({ can, with: resource })
-
-    for (const [name, decoder] of Object.entries(decoders || {})) {
-      const key = /** @type {keyof data} */ (name)
-=======
       /** @type {API.ParsedCapability<A, R, API.InferCaveats<C>>} */
       ({ can, with: resource })
 
     for (const [name, decoder] of Object.entries(decoders || {})) {
       const key = /** @type {keyof data & string} */ (name)
->>>>>>> fc5a2ace
       const value = decoder.decode(data[key])
       if (value?.error) {
         throw Object.assign(
@@ -166,11 +154,7 @@
   }
 
   /**
-<<<<<<< HEAD
-   * @param {API.InvokeCapabilityOptions<R, API.InferCaveats<C>>} data
-=======
    * @param {API.InferInvokeOptions<R, API.InferCaveats<C>>} options
->>>>>>> fc5a2ace
    */
   invoke({ with: with_, nb, ...options }) {
     return invoke({
@@ -423,12 +407,8 @@
     return JSON.stringify({
       can: this.descriptor.can,
       with: this.value.with,
-<<<<<<< HEAD
-      nb: Object.keys(this.value.nb).length > 0 ? this.value.nb : undefined,
-=======
       nb:
         Object.keys(this.value.nb || {}).length > 0 ? this.value.nb : undefined,
->>>>>>> fc5a2ace
     })
   }
 }
@@ -744,13 +724,6 @@
     )
   }
 
-<<<<<<< HEAD
-  for (const [name, value] of entries(delegated.nb)) {
-    if (claimed.nb[name] != value) {
-      return new Failure(
-        `${String(name)}: ${claimed.nb[name]} violates ${value}`
-      )
-=======
   const caveats = delegated.nb || {}
   const nb = claimed.nb || {}
   const kv = entries(caveats)
@@ -758,7 +731,6 @@
   for (const [name, value] of kv) {
     if (nb[name] != value) {
       return new Failure(`${String(name)}: ${nb[name]} violates ${value}`)
->>>>>>> fc5a2ace
     }
   }
 
