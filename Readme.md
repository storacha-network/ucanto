--- conflicted
+++ resolved
@@ -1,288 +1,284 @@
-# ucanto
-
-(u)canto is a library for [UCAN][] based [RPC][] that provides:
-
-1. A declarative system for defining capabilities (roughly equivalent to HTTP
-   routes in REST).
-1. A system for binding [capability][] handles (a.k.a providers) to form services with built-in routing.
-1. A UCAN validation system.
-1. A runtime for executing UCAN capability [invocations][].
-1. A pluggable transport layer.
-1. A client supporting batched invocations and full type inference.
-
-> the name ucanto is a word play on UCAN and canto (one of the major divisions of a long poem)
-
-## Quick sample
-
-To get a taste of the libary we will build up a "filesystem" service, in which:
-
-1. Top level paths are [did:key][] identifiers, here on referred to as (user) drives.
-1. Drives are owned by users holding a private key corresponding to the [did:key][] of the drive.
-1. Drive owners can mutate the filesystem within their drive's path and delegate that ability to others.
-
-### Capabilities
-
-The very first thing we want to do is define the set of capabilities our service will provide. Each (cap)[ability][] MUST:
-
-1. Have a `can` field denoting an _action_ it can perform.
-2. Have a `with` URI denoting the _resource_ it can perform that action on.
-3. Be comparable to other capabilities _(with set semantics, as in does capability `a` include capability `b` ?)_
-
-Let's define the `file/link` capability, where resources are identified via `file:` URLs and MAY contain a `link` to be mapped to a given path.
-
-```ts
-import { capability, URI, Link, Failure } from '@ucanto/server'
-
-const Add = capability({
-  can: 'file/link',
-  with: URI.match({ protocol: 'file:' }),
-  nb: { link: Link },
-  derives: (claimed, delegated) =>
-    // Can be derived if claimed capability path is contained in the delegated
-    // capability path.
-    claimed.uri.href.startsWith(ensureTrailingDelimiter(delegated.uri.href)) ||
-    new Failure(`Notebook ${claimed.uri} is not included in ${delegaed.uri}`),
-})
-
-const ensureTrailingDelimiter = uri => (uri.endsWith('/') ? uri : `${uri}/`)
-```
-
-<<<<<<< HEAD
-> Please note that library gurantees that both `claimed` and `delegated` capabilty will have `{can: "file/link", with: string, nb: { link?: CID }}`
-=======
-> Please note that the library guarantees that both `claimed` and `delegated` capabilties will have `{can: "file/link", with: string, uri: URL, caveats: { link?: CID }}`
->>>>>>> fda9c8e7
-> type inferred from the definition.
->
-> We will explore more complicated cases later where a capability may be derived from a different capability or even a set.
-
-### Services
-
-Now that we have a `file/link` capability we can define a service providing it:
-
-```ts
-import { provide, Failure, MalformedCapability } from '@ucanto/server'
-
-const service = (context: { store: Map<string, string> }) => {
-  const add = provide(Add, ({ capability, invocation }) => {
-    store.set(capability.uri.href, capability.nb.link)
-    return {
-      with: capability.with,
-      link: capability.nb.link,
-    }
-  })
-
-  return { file: { add } }
-}
-```
-
-The `provide` building block used above will take care of associating a handler to the
-given capability and performing necessary UCAN validation steps when `add` is
-invoked.
-
-### Transport
-
-The library provides a pluggable transport architecture so you can expose a service in various content encodings. To do so you have to provide:
-
-1.  `decoder` that will take `{ headers: Record<string, string>, body: Uint8Array }` object and decode it into `{ invocations: Invocation[] }`.
-2.  `encoder` that will take `unknown[]` (corresponding to values returned by handlers) and encode it into `{ headers: Record<string, string>, body: Uint8Array }`.
-
-> Note that the actual encoder / decoder types are more complicated as they capture capability types, the number of invocations, and corresponding return types. This allows them to provide good type inference. But ignoring those details, that is what they are in a nutshell.
-
-The library comes with several transport layer codecs you can pick from, but you can also bring one yourself. Below we will take invocations encoded in [CAR][] format and produce responses encoded in [DAG-CBOR][] format:
-
-```ts
-import * as Server from "@ucanto/server"
-import * as CAR from "@ucanto/transport/car"
-import * as CBOR from "@ucanto/transport/cbor"
-import { SigningPrincipal } from "@ucanto/principal"
-import * as HTTP from "node:http"
-import * as Buffer from "node:buffer"
-
-export const server = (context { store = new Map() } : { store: Map<string, string> }) =>
-  Server.create({
-    id: await SigningPrincipal.derive(process.env.SERVICE_SECRET),
-    service: service(context),
-    decoder: CAR,
-    encoder: CBOR,
-
-    // We tell server that capability can be self-issued by a drive owner
-    canIssue: (capability, issuer) => {
-      if (capability.uri.protocol === "file:") {
-        const [did] = capability.uri.pathname.split("/")
-        return did === issuer
-      }
-      return false
-    },
-  })
-```
-
-> Please note that server does not do HTTP as bindings may differ across runtimes, so it is up to you to plug one in.
-
-In nodejs we could expose our service as follows:
-
-```ts
-export const listen = ({ port = 8080, context = new Map() }) => {
-  const fileServer = server(context)
-
-  HTTP.createServer(async (request, response) => {
-    const chunks = []
-    for await (const chunk of request) {
-      chunks.push(chunk)
-    }
-
-    const { headers, body } = await fileServer.request({
-      headers: request.headers,
-      body: Buffer.concat(chunks),
-    })
-
-    response.writeHead(200, headers)
-    response.write(body)
-    response.end()
-  }).listen(port)
-}
-```
-
-## Client
-
-Client can be used to issue and execute UCAN invocations. Here is an example of
-invoking the `file/link` capability we've defined earlier:
-
-```ts
-import * as Client from '@ucanto/client'
-import { SigningPrincipal, Principal } from '@ucanto/principal'
-import { CID } from 'multiformats'
-
-// Service will have a well known DID
-const service = Principal.parse(process.env.SERVICE_ID)
-// Client keypair
-const issuer = SigningPrincipal.parse(process.env.MY_KEPAIR)
-
-const demo1 = async connection => {
-  const me = await Client.invoke({
-    issuer: alice,
-    audience: service,
-    capability: {
-      can: 'file/link',
-      with: `file://${issuer.did()}/me/about`,
-      link: CID.parse(process.env.ME_CID),
-    },
-  })
-
-  const result = await me.execute(connection)
-  if (result.error) {
-    console.error('oops', result)
-  } else {
-    console.log('file got linked', result.link.toString())
-  }
-}
-```
-
-> Note that the client will get full type inference on when `connection` captures a type of the service on the other side of the wire.
-
-### Connection
-
-Just like the server, the client has a pluggable transport layer which you provide when you create a connection. We could create an in-process connection with our service simply by providing service as a channel:
-
-```ts
-const connection = Client.connect({
-  encoder: Transport.CAR, // encode as CAR because server decods from car
-  decoder: Transport.CBOR, // decode as CBOR because server encodes as CBOR
-  channel: server(), // simply pass the server
-})
-```
-
-In practice you probably would want client/server communication to happen across the wire, or at least across processes. You can bring your own transport channel, or choose an existing one. For example:
-
-```ts
-import * as HTTP from '@ucanto/transport/http'
-import * as CAR from '@ucanto/transport/car'
-import * as CBOR from '@ucanto/transport/cbor'
-
-const connection = Client.connect({
-  encoder: Transport.CAR, // encode as CAR because server decodes from car
-  decoder: Transport.CBOR, // decode as CBOR because server encodes as CBOR
-  /** @type {Transport.Channel<ReturnType<typeof service>>} */
-  channel: Transport.HTTP.open({ url: new URL(process.env.SERVICE_URL) }),
-})
-```
-
-> Note: That in the seconnd example you need to provide a type annotations, so that client can infer what capabilities can be invoked and what the return types it will correspond to.
-
-### Batching & Proof chains
-
-The library supports batch invocations and takes care of all the nitty gritty details when it comes to UCAN delegation chains, specifically taking chains apart to encode as blocks in CAR and putting them back together into a chain on the other side. All you need to do is provide a delegation in the proofs:
-
-```ts
-import { SigningPrincipal, Principal } from '@ucanto/principal'
-import * as Client from '@ucanto/client'
-import { CID } from 'multiformats'
-
-const service = Principal.parse(process.env.SERVICE_DID)
-const alice = SigningPrincipal.parse(process.env.ALICE_KEYPAIR)
-const bob = SigningPrincipal.parse(process.env.BOB_KEYPAIR)
-
-const demo2 = async connection => {
-  // Alice delegates capability to mutate FS under bob's namespace
-  const proof = await Client.delegate({
-    issuer: alice,
-    audience: bob.principal,
-    capabilities: [
-      {
-        can: 'file/link',
-        with: `file://${alice.did()}/friends/${bob.did()}/`,
-      },
-    ],
-  })
-
-  const aboutBob = Client.invoke({
-    issuer: bob,
-    audience: service,
-    capability: {
-      can: 'file/link',
-      with: `file://${alice.did()}/friends/${bob.did()}/about`,
-      link: CID.parse(process.env.BOB_CID),
-    },
-  })
-
-  const aboutMallory = Client.invoke({
-    issuer: bob,
-    audience: service,
-    capability: {
-      can: 'file/link',
-      with: `file://${alice.did()}/friends/${MALLORY_DID}/about`,
-      link: CID.parse(process.env.MALLORY_CID),
-    },
-  })
-
-  const [bobResult, malloryResult] = connection.execute([
-    aboutBob,
-    aboutMallory,
-  ])
-
-  if (bobResult.error) {
-    console.error('oops', r1)
-  } else {
-    console.log('about bob is linked', r1)
-  }
-
-  if (malloryResult.error) {
-    console.log('oops', r2)
-  } else {
-    console.log('about mallory is linked', r2)
-  }
-}
-```
-
-> In the example above, the first invocation will succeed, but the second one will not because Bob has not been granted a capability to mutate Mallory's namespace. Also note that both invocations are sent in a single request.
-
-[ucan]: https://github.com/ucan-wg/spec/
-[rpc]: https://en.wikipedia.org/wiki/Remote_procedure_call
-[capability]: https://github.com/ucan-wg/spec/#23-capability
-[invocations]: https://github.com/ucan-wg/spec/#28-invocation
-[ability]: https://github.com/ucan-wg/spec/#3242-ability
-[type union]: https://www.typescriptlang.org/docs/handbook/2/everyday-types.html#union-types
-[car]: https://ipld.io/specs/transport/car/carv1/
-[dag-cbor]: https://ipld.io/specs/codecs/dag-cbor/
-[cid]: https://docs.ipfs.io/concepts/content-addressing/
-[did:key]: https://w3c-ccg.github.io/did-method-key/
+# ucanto
+
+(u)canto is a library for [UCAN][] based [RPC][] that provides:
+
+1. A declarative system for defining capabilities (roughly equivalent to HTTP
+   routes in REST).
+1. A system for binding [capability][] handles (a.k.a providers) to form services with built-in routing.
+1. A UCAN validation system.
+1. A runtime for executing UCAN capability [invocations][].
+1. A pluggable transport layer.
+1. A client supporting batched invocations and full type inference.
+
+> the name ucanto is a word play on UCAN and canto (one of the major divisions of a long poem)
+
+## Quick sample
+
+To get a taste of the libary we will build up a "filesystem" service, in which:
+
+1. Top level paths are [did:key][] identifiers, here on referred to as (user) drives.
+1. Drives are owned by users holding a private key corresponding to the [did:key][] of the drive.
+1. Drive owners can mutate the filesystem within their drive's path and delegate that ability to others.
+
+### Capabilities
+
+The very first thing we want to do is define the set of capabilities our service will provide. Each (cap)[ability][] MUST:
+
+1. Have a `can` field denoting an _action_ it can perform.
+2. Have a `with` URI denoting the _resource_ it can perform that action on.
+3. Be comparable to other capabilities _(with set semantics, as in does capability `a` include capability `b` ?)_
+
+Let's define the `file/link` capability, where resources are identified via `file:` URLs and MAY contain a `link` to be mapped to a given path.
+
+```ts
+import { capability, URI, Link, Failure } from '@ucanto/server'
+
+const Add = capability({
+  can: 'file/link',
+  with: URI.match({ protocol: 'file:' }),
+  nb: { link: Link },
+  derives: (claimed, delegated) =>
+    // Can be derived if claimed capability path is contained in the delegated
+    // capability path.
+    claimed.uri.href.startsWith(ensureTrailingDelimiter(delegated.uri.href)) ||
+    new Failure(`Notebook ${claimed.uri} is not included in ${delegaed.uri}`),
+})
+
+const ensureTrailingDelimiter = uri => (uri.endsWith('/') ? uri : `${uri}/`)
+```
+
+> Please note that the library guarantees that both `claimed` and `delegated` capabilties will have `{can: "file/link", with: string nb: { link?: CID }}`
+> type inferred from the definition.
+>
+> We will explore more complicated cases later where a capability may be derived from a different capability or even a set.
+
+### Services
+
+Now that we have a `file/link` capability we can define a service providing it:
+
+```ts
+import { provide, Failure, MalformedCapability } from '@ucanto/server'
+
+const service = (context: { store: Map<string, string> }) => {
+  const add = provide(Add, ({ capability, invocation }) => {
+    store.set(capability.uri.href, capability.nb.link)
+    return {
+      with: capability.with,
+      link: capability.nb.link,
+    }
+  })
+
+  return { file: { add } }
+}
+```
+
+The `provide` building block used above will take care of associating a handler to the
+given capability and performing necessary UCAN validation steps when `add` is
+invoked.
+
+### Transport
+
+The library provides a pluggable transport architecture so you can expose a service in various content encodings. To do so you have to provide:
+
+1.  `decoder` that will take `{ headers: Record<string, string>, body: Uint8Array }` object and decode it into `{ invocations: Invocation[] }`.
+2.  `encoder` that will take `unknown[]` (corresponding to values returned by handlers) and encode it into `{ headers: Record<string, string>, body: Uint8Array }`.
+
+> Note that the actual encoder / decoder types are more complicated as they capture capability types, the number of invocations, and corresponding return types. This allows them to provide good type inference. But ignoring those details, that is what they are in a nutshell.
+
+The library comes with several transport layer codecs you can pick from, but you can also bring one yourself. Below we will take invocations encoded in [CAR][] format and produce responses encoded in [DAG-CBOR][] format:
+
+```ts
+import * as Server from "@ucanto/server"
+import * as CAR from "@ucanto/transport/car"
+import * as CBOR from "@ucanto/transport/cbor"
+import { SigningPrincipal } from "@ucanto/principal"
+import * as HTTP from "node:http"
+import * as Buffer from "node:buffer"
+
+export const server = (context { store = new Map() } : { store: Map<string, string> }) =>
+  Server.create({
+    id: await SigningPrincipal.derive(process.env.SERVICE_SECRET),
+    service: service(context),
+    decoder: CAR,
+    encoder: CBOR,
+
+    // We tell server that capability can be self-issued by a drive owner
+    canIssue: (capability, issuer) => {
+      if (capability.uri.protocol === "file:") {
+        const [did] = capability.uri.pathname.split("/")
+        return did === issuer
+      }
+      return false
+    },
+  })
+```
+
+> Please note that server does not do HTTP as bindings may differ across runtimes, so it is up to you to plug one in.
+
+In nodejs we could expose our service as follows:
+
+```ts
+export const listen = ({ port = 8080, context = new Map() }) => {
+  const fileServer = server(context)
+
+  HTTP.createServer(async (request, response) => {
+    const chunks = []
+    for await (const chunk of request) {
+      chunks.push(chunk)
+    }
+
+    const { headers, body } = await fileServer.request({
+      headers: request.headers,
+      body: Buffer.concat(chunks),
+    })
+
+    response.writeHead(200, headers)
+    response.write(body)
+    response.end()
+  }).listen(port)
+}
+```
+
+## Client
+
+Client can be used to issue and execute UCAN invocations. Here is an example of
+invoking the `file/link` capability we've defined earlier:
+
+```ts
+import * as Client from '@ucanto/client'
+import { SigningPrincipal, Principal } from '@ucanto/principal'
+import { CID } from 'multiformats'
+
+// Service will have a well known DID
+const service = Principal.parse(process.env.SERVICE_ID)
+// Client keypair
+const issuer = SigningPrincipal.parse(process.env.MY_KEPAIR)
+
+const demo1 = async connection => {
+  const me = await Client.invoke({
+    issuer: alice,
+    audience: service,
+    capability: {
+      can: 'file/link',
+      with: `file://${issuer.did()}/me/about`,
+      link: CID.parse(process.env.ME_CID),
+    },
+  })
+
+  const result = await me.execute(connection)
+  if (result.error) {
+    console.error('oops', result)
+  } else {
+    console.log('file got linked', result.link.toString())
+  }
+}
+```
+
+> Note that the client will get full type inference on when `connection` captures a type of the service on the other side of the wire.
+
+### Connection
+
+Just like the server, the client has a pluggable transport layer which you provide when you create a connection. We could create an in-process connection with our service simply by providing service as a channel:
+
+```ts
+const connection = Client.connect({
+  encoder: Transport.CAR, // encode as CAR because server decods from car
+  decoder: Transport.CBOR, // decode as CBOR because server encodes as CBOR
+  channel: server(), // simply pass the server
+})
+```
+
+In practice you probably would want client/server communication to happen across the wire, or at least across processes. You can bring your own transport channel, or choose an existing one. For example:
+
+```ts
+import * as HTTP from '@ucanto/transport/http'
+import * as CAR from '@ucanto/transport/car'
+import * as CBOR from '@ucanto/transport/cbor'
+
+const connection = Client.connect({
+  encoder: Transport.CAR, // encode as CAR because server decodes from car
+  decoder: Transport.CBOR, // decode as CBOR because server encodes as CBOR
+  /** @type {Transport.Channel<ReturnType<typeof service>>} */
+  channel: Transport.HTTP.open({ url: new URL(process.env.SERVICE_URL) }),
+})
+```
+
+> Note: That in the seconnd example you need to provide a type annotations, so that client can infer what capabilities can be invoked and what the return types it will correspond to.
+
+### Batching & Proof chains
+
+The library supports batch invocations and takes care of all the nitty gritty details when it comes to UCAN delegation chains, specifically taking chains apart to encode as blocks in CAR and putting them back together into a chain on the other side. All you need to do is provide a delegation in the proofs:
+
+```ts
+import { SigningPrincipal, Principal } from '@ucanto/principal'
+import * as Client from '@ucanto/client'
+import { CID } from 'multiformats'
+
+const service = Principal.parse(process.env.SERVICE_DID)
+const alice = SigningPrincipal.parse(process.env.ALICE_KEYPAIR)
+const bob = SigningPrincipal.parse(process.env.BOB_KEYPAIR)
+
+const demo2 = async connection => {
+  // Alice delegates capability to mutate FS under bob's namespace
+  const proof = await Client.delegate({
+    issuer: alice,
+    audience: bob.principal,
+    capabilities: [
+      {
+        can: 'file/link',
+        with: `file://${alice.did()}/friends/${bob.did()}/`,
+      },
+    ],
+  })
+
+  const aboutBob = Client.invoke({
+    issuer: bob,
+    audience: service,
+    capability: {
+      can: 'file/link',
+      with: `file://${alice.did()}/friends/${bob.did()}/about`,
+      link: CID.parse(process.env.BOB_CID),
+    },
+  })
+
+  const aboutMallory = Client.invoke({
+    issuer: bob,
+    audience: service,
+    capability: {
+      can: 'file/link',
+      with: `file://${alice.did()}/friends/${MALLORY_DID}/about`,
+      link: CID.parse(process.env.MALLORY_CID),
+    },
+  })
+
+  const [bobResult, malloryResult] = connection.execute([
+    aboutBob,
+    aboutMallory,
+  ])
+
+  if (bobResult.error) {
+    console.error('oops', r1)
+  } else {
+    console.log('about bob is linked', r1)
+  }
+
+  if (malloryResult.error) {
+    console.log('oops', r2)
+  } else {
+    console.log('about mallory is linked', r2)
+  }
+}
+```
+
+> In the example above, the first invocation will succeed, but the second one will not because Bob has not been granted a capability to mutate Mallory's namespace. Also note that both invocations are sent in a single request.
+
+[ucan]: https://github.com/ucan-wg/spec/
+[rpc]: https://en.wikipedia.org/wiki/Remote_procedure_call
+[capability]: https://github.com/ucan-wg/spec/#23-capability
+[invocations]: https://github.com/ucan-wg/spec/#28-invocation
+[ability]: https://github.com/ucan-wg/spec/#3242-ability
+[type union]: https://www.typescriptlang.org/docs/handbook/2/everyday-types.html#union-types
+[car]: https://ipld.io/specs/transport/car/carv1/
+[dag-cbor]: https://ipld.io/specs/codecs/dag-cbor/
+[cid]: https://docs.ipfs.io/concepts/content-addressing/
+[did:key]: https://w3c-ccg.github.io/did-method-key/