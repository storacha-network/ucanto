lockfileVersion: 5.4

importers:

  .:
    specifiers:
      mocha: ^10.1.0
      prettier: 2.7.1
      typescript: ^4.9.4
    devDependencies:
      mocha: 10.2.0
      prettier: 2.7.1
      typescript: 4.9.4

  packages/client:
    specifiers:
      '@types/chai': ^4.3.3
      '@types/mocha': ^9.1.0
      '@ucanto/core': ^4.1.0
      '@ucanto/interface': ^4.1.0
      '@ucanto/principal': ^4.1.0
      '@ucanto/transport': ^4.1.0
      '@web-std/fetch': ^4.1.0
      '@web-std/file': ^3.0.2
      c8: ^7.11.0
      chai: ^4.3.6
      mocha: ^10.1.0
      multiformats: ^11.0.0
      nyc: ^15.1.0
      playwright-test: ^8.1.1
      typescript: ^4.9.4
    dependencies:
      '@ucanto/interface': link:../interface
      multiformats: 11.0.1
    devDependencies:
      '@types/chai': 4.3.4
      '@types/mocha': 9.1.1
      '@ucanto/core': link:../core
      '@ucanto/principal': link:../principal
      '@ucanto/transport': link:../transport
      '@web-std/fetch': 4.1.0
      '@web-std/file': 3.0.2
      c8: 7.12.0
      chai: 4.3.7
      mocha: 10.2.0
      nyc: 15.1.0
      playwright-test: 8.1.2
      typescript: 4.9.4

  packages/core:
    specifiers:
      '@ipld/car': ^5.0.3
      '@ipld/dag-cbor': ^9.0.0
      '@ipld/dag-ucan': ^3.2.0
      '@types/chai': ^4.3.3
      '@types/mocha': ^9.1.0
      '@ucanto/interface': ^4.1.0
      '@ucanto/principal': ^4.1.0
      c8: ^7.11.0
      chai: ^4.3.6
      mocha: ^10.1.0
      multiformats: ^11.0.0
      nyc: ^15.1.0
      playwright-test: ^8.1.1
      typescript: ^4.9.4
    dependencies:
      '@ipld/car': 5.0.3
      '@ipld/dag-cbor': 9.0.0
      '@ipld/dag-ucan': 3.2.0
      '@ucanto/interface': link:../interface
      multiformats: 11.0.1
    devDependencies:
      '@types/chai': 4.3.4
      '@types/mocha': 9.1.1
      '@ucanto/principal': link:../principal
      c8: 7.12.0
      chai: 4.3.7
      mocha: 10.2.0
      nyc: 15.1.0
      playwright-test: 8.1.2
      typescript: 4.9.4

  packages/interface:
    specifiers:
      '@ipld/dag-ucan': ^3.2.0
      multiformats: ^11.0.0
      typescript: ^4.9.4
    dependencies:
      '@ipld/dag-ucan': 3.2.0
      multiformats: 11.0.1
    devDependencies:
      typescript: 4.9.4

  packages/principal:
    specifiers:
      '@ipld/dag-ucan': ^3.2.0
      '@noble/ed25519': ^1.7.1
      '@types/chai': ^4.3.3
      '@types/mocha': ^9.1.0
      '@ucanto/interface': ^4.1.0
      c8: ^7.11.0
      chai: ^4.3.6
      mocha: ^10.1.0
      multiformats: ^11.0.0
      nyc: ^15.1.0
      one-webcrypto: ^1.0.3
      playwright-test: ^8.1.1
      typescript: ^4.9.4
    dependencies:
      '@ipld/dag-ucan': 3.2.0
      '@noble/ed25519': 1.7.1
      '@ucanto/interface': link:../interface
      multiformats: 11.0.1
      one-webcrypto: 1.0.3
    devDependencies:
      '@types/chai': 4.3.4
      '@types/mocha': 9.1.1
      c8: 7.12.0
      chai: 4.3.7
      mocha: 10.2.0
      nyc: 15.1.0
      playwright-test: 8.1.2
      typescript: 4.9.4

  packages/server:
    specifiers:
      '@types/chai': ^4.3.3
      '@types/chai-subset': ^1.3.3
      '@types/mocha': ^9.1.0
      '@ucanto/client': ^4.1.0
      '@ucanto/core': ^4.1.0
      '@ucanto/interface': ^4.1.0
      '@ucanto/principal': ^4.1.0
      '@ucanto/transport': ^4.1.0
      '@ucanto/validator': ^4.1.0
      '@web-std/fetch': ^4.1.0
      '@web-std/file': ^3.0.2
      c8: ^7.11.0
      chai: ^4.3.6
      chai-subset: ^1.6.0
      mocha: ^10.1.0
      multiformats: ^11.0.0
      nyc: ^15.1.0
      playwright-test: ^8.1.1
      typescript: ^4.9.4
    dependencies:
      '@ucanto/core': link:../core
      '@ucanto/interface': link:../interface
      '@ucanto/validator': link:../validator
    devDependencies:
      '@types/chai': 4.3.4
      '@types/chai-subset': 1.3.3
      '@types/mocha': 9.1.1
      '@ucanto/client': link:../client
      '@ucanto/principal': link:../principal
      '@ucanto/transport': link:../transport
      '@web-std/fetch': 4.1.0
      '@web-std/file': 3.0.2
      c8: 7.12.0
      chai: 4.3.7
      chai-subset: 1.6.0
      mocha: 10.2.0
      multiformats: 11.0.1
      nyc: 15.1.0
      playwright-test: 8.1.2
      typescript: 4.9.4

  packages/transport:
    specifiers:
<<<<<<< HEAD
      '@ipld/car': ^5.0.0
      '@ipld/dag-cbor': ^9.0.0
=======
      '@ipld/car': ^5.0.3
      '@ipld/dag-cbor': ^8.0.0
>>>>>>> 8579a07a
      '@types/chai': ^4.3.3
      '@types/mocha': ^9.1.0
      '@ucanto/core': ^4.1.0
      '@ucanto/interface': ^4.1.0
      '@ucanto/principal': ^4.1.0
      '@web-std/fetch': ^4.1.0
      c8: ^7.11.0
      chai: ^4.3.6
      mocha: ^10.1.0
      multiformats: ^11.0.0
      nyc: ^15.1.0
      playwright-test: ^8.1.1
      typescript: ^4.9.4
    dependencies:
      '@ipld/car': 5.0.3
      '@ipld/dag-cbor': 9.0.0
      '@ucanto/core': link:../core
      '@ucanto/interface': link:../interface
      multiformats: 11.0.1
    devDependencies:
      '@types/chai': 4.3.4
      '@types/mocha': 9.1.1
      '@ucanto/principal': link:../principal
      '@web-std/fetch': 4.1.0
      c8: 7.12.0
      chai: 4.3.7
      mocha: 10.2.0
      nyc: 15.1.0
      playwright-test: 8.1.2
      typescript: 4.9.4

  packages/validator:
    specifiers:
      '@ipld/car': ^5.0.3
      '@ipld/dag-cbor': ^8.0.0
      '@types/chai': ^4.3.3
      '@types/chai-subset': ^1.3.3
      '@types/mocha': ^9.1.0
      '@ucanto/client': ^4.1.0
      '@ucanto/core': ^4.1.0
      '@ucanto/interface': ^4.1.0
      '@ucanto/principal': ^4.1.0
      c8: ^7.11.0
      chai: ^4.3.6
      chai-subset: ^1.6.0
      mocha: ^10.1.0
      multiformats: ^11.0.0
      nyc: ^15.1.0
      playwright-test: ^8.1.1
      typescript: ^4.9.4
    dependencies:
      '@ipld/car': 5.0.3
      '@ipld/dag-cbor': 8.0.1
      '@ucanto/core': link:../core
      '@ucanto/interface': link:../interface
      multiformats: 11.0.1
    devDependencies:
      '@types/chai': 4.3.4
      '@types/chai-subset': 1.3.3
      '@types/mocha': 9.1.1
      '@ucanto/client': link:../client
      '@ucanto/principal': link:../principal
      c8: 7.12.0
      chai: 4.3.7
      chai-subset: 1.6.0
      mocha: 10.2.0
      nyc: 15.1.0
      playwright-test: 8.1.2
      typescript: 4.9.4

packages:

  /@ampproject/remapping/2.2.0:
    resolution: {integrity: sha512-qRmjj8nj9qmLTQXXmaR1cck3UXSRMPrbsLJAasZpF+t3riI71BXed5ebIOYwQntykeZuhjsdweEc9BxH5Jc26w==}
    engines: {node: '>=6.0.0'}
    dependencies:
      '@jridgewell/gen-mapping': 0.1.1
      '@jridgewell/trace-mapping': 0.3.17
    dev: true

  /@arr/every/1.0.1:
    resolution: {integrity: sha512-UQFQ6SgyJ6LX42W8rHCs8KVc0JS0tzVL9ct4XYedJukskYVWTo49tNiMEK9C2HTyarbNiT/RVIRSY82vH+6sTg==}
    engines: {node: '>=4'}
    dev: true

  /@babel/code-frame/7.18.6:
    resolution: {integrity: sha512-TDCmlK5eOvH+eH7cdAFlNXeVJqWIQ7gW9tY1GJIpUtFb6CmjVyq2VM3u71bOyR8CRihcCgMUYoDNyLXao3+70Q==}
    engines: {node: '>=6.9.0'}
    dependencies:
      '@babel/highlight': 7.18.6
    dev: true

  /@babel/compat-data/7.20.10:
    resolution: {integrity: sha512-sEnuDPpOJR/fcafHMjpcpGN5M2jbUGUHwmuWKM/YdPzeEDJg8bgmbcWQFUfE32MQjti1koACvoPVsDe8Uq+idg==}
    engines: {node: '>=6.9.0'}
    dev: true

  /@babel/core/7.20.12:
    resolution: {integrity: sha512-XsMfHovsUYHFMdrIHkZphTN/2Hzzi78R08NuHfDBehym2VsPDL6Zn/JAD/JQdnRvbSsbQc4mVaU1m6JgtTEElg==}
    engines: {node: '>=6.9.0'}
    dependencies:
      '@ampproject/remapping': 2.2.0
      '@babel/code-frame': 7.18.6
      '@babel/generator': 7.20.7
      '@babel/helper-compilation-targets': 7.20.7_@babel+core@7.20.12
      '@babel/helper-module-transforms': 7.20.11
      '@babel/helpers': 7.20.7
      '@babel/parser': 7.20.7
      '@babel/template': 7.20.7
      '@babel/traverse': 7.20.12
      '@babel/types': 7.20.7
      convert-source-map: 1.9.0
      debug: 4.3.4
      gensync: 1.0.0-beta.2
      json5: 2.2.3
      semver: 6.3.0
    transitivePeerDependencies:
      - supports-color
    dev: true

  /@babel/generator/7.20.7:
    resolution: {integrity: sha512-7wqMOJq8doJMZmP4ApXTzLxSr7+oO2jroJURrVEp6XShrQUObV8Tq/D0NCcoYg2uHqUrjzO0zwBjoYzelxK+sw==}
    engines: {node: '>=6.9.0'}
    dependencies:
      '@babel/types': 7.20.7
      '@jridgewell/gen-mapping': 0.3.2
      jsesc: 2.5.2
    dev: true

  /@babel/helper-compilation-targets/7.20.7_@babel+core@7.20.12:
    resolution: {integrity: sha512-4tGORmfQcrc+bvrjb5y3dG9Mx1IOZjsHqQVUz7XCNHO+iTmqxWnVg3KRygjGmpRLJGdQSKuvFinbIb0CnZwHAQ==}
    engines: {node: '>=6.9.0'}
    peerDependencies:
      '@babel/core': ^7.0.0
    dependencies:
      '@babel/compat-data': 7.20.10
      '@babel/core': 7.20.12
      '@babel/helper-validator-option': 7.18.6
      browserslist: 4.21.4
      lru-cache: 5.1.1
      semver: 6.3.0
    dev: true

  /@babel/helper-environment-visitor/7.18.9:
    resolution: {integrity: sha512-3r/aACDJ3fhQ/EVgFy0hpj8oHyHpQc+LPtJoY9SzTThAsStm4Ptegq92vqKoE3vD706ZVFWITnMnxucw+S9Ipg==}
    engines: {node: '>=6.9.0'}
    dev: true

  /@babel/helper-function-name/7.19.0:
    resolution: {integrity: sha512-WAwHBINyrpqywkUH0nTnNgI5ina5TFn85HKS0pbPDfxFfhyR/aNQEn4hGi1P1JyT//I0t4OgXUlofzWILRvS5w==}
    engines: {node: '>=6.9.0'}
    dependencies:
      '@babel/template': 7.20.7
      '@babel/types': 7.20.7
    dev: true

  /@babel/helper-hoist-variables/7.18.6:
    resolution: {integrity: sha512-UlJQPkFqFULIcyW5sbzgbkxn2FKRgwWiRexcuaR8RNJRy8+LLveqPjwZV/bwrLZCN0eUHD/x8D0heK1ozuoo6Q==}
    engines: {node: '>=6.9.0'}
    dependencies:
      '@babel/types': 7.20.7
    dev: true

  /@babel/helper-module-imports/7.18.6:
    resolution: {integrity: sha512-0NFvs3VkuSYbFi1x2Vd6tKrywq+z/cLeYC/RJNFrIX/30Bf5aiGYbtvGXolEktzJH8o5E5KJ3tT+nkxuuZFVlA==}
    engines: {node: '>=6.9.0'}
    dependencies:
      '@babel/types': 7.20.7
    dev: true

  /@babel/helper-module-transforms/7.20.11:
    resolution: {integrity: sha512-uRy78kN4psmji1s2QtbtcCSaj/LILFDp0f/ymhpQH5QY3nljUZCaNWz9X1dEj/8MBdBEFECs7yRhKn8i7NjZgg==}
    engines: {node: '>=6.9.0'}
    dependencies:
      '@babel/helper-environment-visitor': 7.18.9
      '@babel/helper-module-imports': 7.18.6
      '@babel/helper-simple-access': 7.20.2
      '@babel/helper-split-export-declaration': 7.18.6
      '@babel/helper-validator-identifier': 7.19.1
      '@babel/template': 7.20.7
      '@babel/traverse': 7.20.12
      '@babel/types': 7.20.7
    transitivePeerDependencies:
      - supports-color
    dev: true

  /@babel/helper-simple-access/7.20.2:
    resolution: {integrity: sha512-+0woI/WPq59IrqDYbVGfshjT5Dmk/nnbdpcF8SnMhhXObpTq2KNBdLFRFrkVdbDOyUmHBCxzm5FHV1rACIkIbA==}
    engines: {node: '>=6.9.0'}
    dependencies:
      '@babel/types': 7.20.7
    dev: true

  /@babel/helper-split-export-declaration/7.18.6:
    resolution: {integrity: sha512-bde1etTx6ZyTmobl9LLMMQsaizFVZrquTEHOqKeQESMKo4PlObf+8+JA25ZsIpZhT/WEd39+vOdLXAFG/nELpA==}
    engines: {node: '>=6.9.0'}
    dependencies:
      '@babel/types': 7.20.7
    dev: true

  /@babel/helper-string-parser/7.19.4:
    resolution: {integrity: sha512-nHtDoQcuqFmwYNYPz3Rah5ph2p8PFeFCsZk9A/48dPc/rGocJ5J3hAAZ7pb76VWX3fZKu+uEr/FhH5jLx7umrw==}
    engines: {node: '>=6.9.0'}
    dev: true

  /@babel/helper-validator-identifier/7.19.1:
    resolution: {integrity: sha512-awrNfaMtnHUr653GgGEs++LlAvW6w+DcPrOliSMXWCKo597CwL5Acf/wWdNkf/tfEQE3mjkeD1YOVZOUV/od1w==}
    engines: {node: '>=6.9.0'}
    dev: true

  /@babel/helper-validator-option/7.18.6:
    resolution: {integrity: sha512-XO7gESt5ouv/LRJdrVjkShckw6STTaB7l9BrpBaAHDeF5YZT+01PCwmR0SJHnkW6i8OwW/EVWRShfi4j2x+KQw==}
    engines: {node: '>=6.9.0'}
    dev: true

  /@babel/helpers/7.20.7:
    resolution: {integrity: sha512-PBPjs5BppzsGaxHQCDKnZ6Gd9s6xl8bBCluz3vEInLGRJmnZan4F6BYCeqtyXqkk4W5IlPmjK4JlOuZkpJ3xZA==}
    engines: {node: '>=6.9.0'}
    dependencies:
      '@babel/template': 7.20.7
      '@babel/traverse': 7.20.12
      '@babel/types': 7.20.7
    transitivePeerDependencies:
      - supports-color
    dev: true

  /@babel/highlight/7.18.6:
    resolution: {integrity: sha512-u7stbOuYjaPezCuLj29hNW1v64M2Md2qupEKP1fHc7WdOA3DgLh37suiSrZYY7haUB7iBeQZ9P1uiRF359do3g==}
    engines: {node: '>=6.9.0'}
    dependencies:
      '@babel/helper-validator-identifier': 7.19.1
      chalk: 2.4.2
      js-tokens: 4.0.0
    dev: true

  /@babel/parser/7.20.7:
    resolution: {integrity: sha512-T3Z9oHybU+0vZlY9CiDSJQTD5ZapcW18ZctFMi0MOAl/4BjFF4ul7NVSARLdbGO5vDqy9eQiGTV0LtKfvCYvcg==}
    engines: {node: '>=6.0.0'}
    hasBin: true
    dependencies:
      '@babel/types': 7.20.7
    dev: true

  /@babel/template/7.20.7:
    resolution: {integrity: sha512-8SegXApWe6VoNw0r9JHpSteLKTpTiLZ4rMlGIm9JQ18KiCtyQiAMEazujAHrUS5flrcqYZa75ukev3P6QmUwUw==}
    engines: {node: '>=6.9.0'}
    dependencies:
      '@babel/code-frame': 7.18.6
      '@babel/parser': 7.20.7
      '@babel/types': 7.20.7
    dev: true

  /@babel/traverse/7.20.12:
    resolution: {integrity: sha512-MsIbFN0u+raeja38qboyF8TIT7K0BFzz/Yd/77ta4MsUsmP2RAnidIlwq7d5HFQrH/OZJecGV6B71C4zAgpoSQ==}
    engines: {node: '>=6.9.0'}
    dependencies:
      '@babel/code-frame': 7.18.6
      '@babel/generator': 7.20.7
      '@babel/helper-environment-visitor': 7.18.9
      '@babel/helper-function-name': 7.19.0
      '@babel/helper-hoist-variables': 7.18.6
      '@babel/helper-split-export-declaration': 7.18.6
      '@babel/parser': 7.20.7
      '@babel/types': 7.20.7
      debug: 4.3.4
      globals: 11.12.0
    transitivePeerDependencies:
      - supports-color
    dev: true

  /@babel/types/7.20.7:
    resolution: {integrity: sha512-69OnhBxSSgK0OzTJai4kyPDiKTIe3j+ctaHdIGVbRahTLAT7L3R9oeXHC2aVSuGYt3cVnoAMDmOCgJ2yaiLMvg==}
    engines: {node: '>=6.9.0'}
    dependencies:
      '@babel/helper-string-parser': 7.19.4
      '@babel/helper-validator-identifier': 7.19.1
      to-fast-properties: 2.0.0
    dev: true

  /@bcoe/v8-coverage/0.2.3:
    resolution: {integrity: sha512-0hYQ8SB4Db5zvZB4axdMHGwEaQjkZzFjQiN9LVYvIFB2nSUHW9tYpxWriPrWDASIxiaXax83REcLxuSdnGPZtw==}
    dev: true

  /@ipld/car/5.0.3:
    resolution: {integrity: sha512-omPSY65OSVmlFGJDn2xbd75o71GNHmgP5u2dQ5fITc0X/QqJZVfZi95NCs8oa1wWhjkaK3RTswRSg2iNqFUSAg==}
    engines: {node: '>=16.0.0', npm: '>=7.0.0'}
    dependencies:
      '@ipld/dag-cbor': 9.0.0
      cborg: 1.10.0
      multiformats: 11.0.1
      varint: 6.0.0
    dev: false

  /@ipld/dag-cbor/8.0.1:
    resolution: {integrity: sha512-mHRuzgGXNk0Y5W7nNQdN37qJiig1Kdgf92icBVFRUNtBc9Ezl5DIdWfiGWBucHBrhqPBncxoH3As9cHPIRozxA==}
    engines: {node: '>=16.0.0', npm: '>=7.0.0'}
    dependencies:
      cborg: 1.10.0
      multiformats: 11.0.1
    dev: false

  /@ipld/dag-cbor/9.0.0:
    resolution: {integrity: sha512-zdsiSiYDEOIDW7mmWOYWC9gukjXO+F8wqxz/LfN7iSwTfIyipC8+UQrCbPupFMRb/33XQTZk8yl3My8vUQBRoA==}
    engines: {node: '>=16.0.0', npm: '>=7.0.0'}
    dependencies:
      cborg: 1.10.0
      multiformats: 11.0.1
    dev: false

  /@ipld/dag-json/10.0.0:
    resolution: {integrity: sha512-u/PfR2sT9AiZZDUl1VNspx3OP13zuvBXAd3sKiURlSOoWfoLigxTCs+sXeaXA0hoXU7u1M2DECMt4LCUHuApSA==}
    engines: {node: '>=16.0.0', npm: '>=7.0.0'}
    dependencies:
      cborg: 1.10.0
      multiformats: 11.0.1
    dev: false

  /@ipld/dag-ucan/3.2.0:
    resolution: {integrity: sha512-CTClaGx4F3iEMJgYaYVOVBEvtNXzPc77Mi6p3vBtylSzDWhbf1Gou9ij7PlblOqWKA1H7XI8fp6yweTb6iXNKQ==}
    dependencies:
      '@ipld/dag-cbor': 9.0.0
      '@ipld/dag-json': 10.0.0
      multiformats: 11.0.1
    dev: false

  /@istanbuljs/load-nyc-config/1.1.0:
    resolution: {integrity: sha512-VjeHSlIzpv/NyD3N0YuHfXOPDIixcA1q2ZV98wsMqcYlPmv2n3Yb2lYP9XMElnaFVXg5A7YLTeLu6V84uQDjmQ==}
    engines: {node: '>=8'}
    dependencies:
      camelcase: 5.3.1
      find-up: 4.1.0
      get-package-type: 0.1.0
      js-yaml: 3.14.1
      resolve-from: 5.0.0
    dev: true

  /@istanbuljs/schema/0.1.3:
    resolution: {integrity: sha512-ZXRY4jNvVgSVQ8DL3LTcakaAtXwTVUxE81hslsyD2AtoXW/wVob10HkOJ1X/pAlcI7D+2YoZKg5do8G/w6RYgA==}
    engines: {node: '>=8'}
    dev: true

  /@jridgewell/gen-mapping/0.1.1:
    resolution: {integrity: sha512-sQXCasFk+U8lWYEe66WxRDOE9PjVz4vSM51fTu3Hw+ClTpUSQb718772vH3pyS5pShp6lvQM7SxgIDXXXmOX7w==}
    engines: {node: '>=6.0.0'}
    dependencies:
      '@jridgewell/set-array': 1.1.2
      '@jridgewell/sourcemap-codec': 1.4.14
    dev: true

  /@jridgewell/gen-mapping/0.3.2:
    resolution: {integrity: sha512-mh65xKQAzI6iBcFzwv28KVWSmCkdRBWoOh+bYQGW3+6OZvbbN3TqMGo5hqYxQniRcH9F2VZIoJCm4pa3BPDK/A==}
    engines: {node: '>=6.0.0'}
    dependencies:
      '@jridgewell/set-array': 1.1.2
      '@jridgewell/sourcemap-codec': 1.4.14
      '@jridgewell/trace-mapping': 0.3.17
    dev: true

  /@jridgewell/resolve-uri/3.1.0:
    resolution: {integrity: sha512-F2msla3tad+Mfht5cJq7LSXcdudKTWCVYUgw6pLFOOHSTtZlj6SWNYAp+AhuqLmWdBO2X5hPrLcu8cVP8fy28w==}
    engines: {node: '>=6.0.0'}
    dev: true

  /@jridgewell/set-array/1.1.2:
    resolution: {integrity: sha512-xnkseuNADM0gt2bs+BvhO0p78Mk762YnZdsuzFV018NoG1Sj1SCQvpSqa7XUaTam5vAGasABV9qXASMKnFMwMw==}
    engines: {node: '>=6.0.0'}
    dev: true

  /@jridgewell/sourcemap-codec/1.4.14:
    resolution: {integrity: sha512-XPSJHWmi394fuUuzDnGz1wiKqWfo1yXecHQMRf2l6hztTO+nPru658AyDngaBe7isIxEkRsPR3FZh+s7iVa4Uw==}
    dev: true

  /@jridgewell/trace-mapping/0.3.17:
    resolution: {integrity: sha512-MCNzAp77qzKca9+W/+I0+sEpaUnZoeasnghNeVc41VZCEKaCH73Vq3BZZ/SzWIgrqE4H4ceI+p+b6C0mHf9T4g==}
    dependencies:
      '@jridgewell/resolve-uri': 3.1.0
      '@jridgewell/sourcemap-codec': 1.4.14
    dev: true

  /@noble/ed25519/1.7.1:
    resolution: {integrity: sha512-Rk4SkJFaXZiznFyC/t77Q0NKS4FL7TLJJsVG2V2oiEq3kJVeTdxysEe/yRWSpnWMe808XRDJ+VFh5pt/FN5plw==}
    dev: false

  /@nodelib/fs.scandir/2.1.5:
    resolution: {integrity: sha512-vq24Bq3ym5HEQm2NKCr3yXDwjc7vTsEThRDnkp2DK9p1uqLR+DHurm/NOTo0KG7HYHU7eppKZj3MyqYuMBf62g==}
    engines: {node: '>= 8'}
    dependencies:
      '@nodelib/fs.stat': 2.0.5
      run-parallel: 1.2.0
    dev: true

  /@nodelib/fs.stat/2.0.5:
    resolution: {integrity: sha512-RkhPPp2zrqDAQA/2jNhnztcPAlv64XdhIp7a7454A5ovI7Bukxgt7MX7udwAu3zg1DcpPU0rz3VV1SeaqvY4+A==}
    engines: {node: '>= 8'}
    dev: true

  /@nodelib/fs.walk/1.2.8:
    resolution: {integrity: sha512-oGB+UxlgWcgQkgwo8GcEGwemoTFt3FIO9ababBmaGwXIoBKZ+GTy0pP185beGg7Llih/NSHSV2XAs1lnznocSg==}
    engines: {node: '>= 8'}
    dependencies:
      '@nodelib/fs.scandir': 2.1.5
      fastq: 1.15.0
    dev: true

  /@polka/url/0.5.0:
    resolution: {integrity: sha512-oZLYFEAzUKyi3SKnXvj32ZCEGH6RDnao7COuCVhDydMS9NrCSVXhM79VaKyP5+Zc33m0QXEd2DN3UkU7OsHcfw==}
    dev: true

  /@polka/url/1.0.0-next.21:
    resolution: {integrity: sha512-a5Sab1C4/icpTZVzZc5Ghpz88yQtGOyNqYXcZgOssB2uuAr+wF/MvN6bgtW32q7HHrvBki+BsZ0OuNv6EV3K9g==}
    dev: true

  /@types/chai-subset/1.3.3:
    resolution: {integrity: sha512-frBecisrNGz+F4T6bcc+NLeolfiojh5FxW2klu669+8BARtyQv2C/GkNW6FUodVe4BroGMP/wER/YDGc7rEllw==}
    dependencies:
      '@types/chai': 4.3.4
    dev: true

  /@types/chai/4.3.4:
    resolution: {integrity: sha512-KnRanxnpfpjUTqTCXslZSEdLfXExwgNxYPdiO2WGUj8+HDjFi8R3k5RVKPeSCzLjCcshCAtVO2QBbVuAV4kTnw==}
    dev: true

  /@types/istanbul-lib-coverage/2.0.4:
    resolution: {integrity: sha512-z/QT1XN4K4KYuslS23k62yDIDLwLFkzxOuMplDtObz0+y7VqJCaO2o+SPwHCvLFZh7xazvvoor2tA/hPz9ee7g==}
    dev: true

  /@types/mocha/9.1.1:
    resolution: {integrity: sha512-Z61JK7DKDtdKTWwLeElSEBcWGRLY8g95ic5FoQqI9CMx0ns/Ghep3B4DfcEimiKMvtamNVULVNKEsiwV3aQmXw==}
    dev: true

  /@web-std/blob/3.0.4:
    resolution: {integrity: sha512-+dibyiw+uHYK4dX5cJ7HA+gtDAaUUe6JsOryp2ZpAC7h4ICsh49E34JwHoEKPlPvP0llCrNzz45vvD+xX5QDBg==}
    dependencies:
      '@web-std/stream': 1.0.0
      web-encoding: 1.1.5
    dev: true

  /@web-std/fetch/4.1.0:
    resolution: {integrity: sha512-ZRizMcP8YyuRlhIsRYNFD9x/w28K7kbUhNGmKM9hDy4qeQ5xMTk//wA89EF+Clbl6EP4ksmCcN+4TqBMSRL8Zw==}
    engines: {node: ^10.17 || >=12.3}
    dependencies:
      '@web-std/blob': 3.0.4
      '@web-std/form-data': 3.0.2
      '@web-std/stream': 1.0.1
      '@web3-storage/multipart-parser': 1.0.0
      data-uri-to-buffer: 3.0.1
      mrmime: 1.0.1
    dev: true

  /@web-std/file/3.0.2:
    resolution: {integrity: sha512-pIH0uuZsmY8YFvSHP1NsBIiMT/1ce0suPrX74fEeO3Wbr1+rW0fUGEe4d0R99iLwXtyCwyserqCFI4BJkJlkRA==}
    dependencies:
      '@web-std/blob': 3.0.4
    dev: true

  /@web-std/form-data/3.0.2:
    resolution: {integrity: sha512-rhc8IRw66sJ0FHcnC84kT3mTN6eACTuNftkt1XSl1Ef6WRKq4Pz65xixxqZymAZl1K3USpwhLci4SKNn4PYxWQ==}
    dependencies:
      web-encoding: 1.1.5
    dev: true

  /@web-std/stream/1.0.0:
    resolution: {integrity: sha512-jyIbdVl+0ZJyKGTV0Ohb9E6UnxP+t7ZzX4Do3AHjZKxUXKMs9EmqnBDQgHF7bEw0EzbQygOjtt/7gvtmi//iCQ==}
    dependencies:
      web-streams-polyfill: 3.2.1
    dev: true

  /@web-std/stream/1.0.1:
    resolution: {integrity: sha512-tsz4Y0WNDgFA5jwLSeV7/UV5rfMIlj0cPsSLVfTihjaVW0OJPd5NxJ3le1B3yLyqqzRpeG5OAfJAADLc4VoGTA==}
    dependencies:
      web-streams-polyfill: 3.2.1
    dev: true

  /@web3-storage/multipart-parser/1.0.0:
    resolution: {integrity: sha512-BEO6al7BYqcnfX15W2cnGR+Q566ACXAT9UQykORCWW80lmkpWsnEob6zJS1ZVBKsSJC8+7vJkHwlp+lXG1UCdw==}
    dev: true

  /@zxing/text-encoding/0.9.0:
    resolution: {integrity: sha512-U/4aVJ2mxI0aDNI8Uq0wEhMgY+u4CNtEb0om3+y3+niDAsoTCOB33UF0sxpzqzdqXLqmvc+vZyAt4O8pPdfkwA==}
    requiresBuild: true
    dev: true
    optional: true

  /aggregate-error/3.1.0:
    resolution: {integrity: sha512-4I7Td01quW/RpocfNayFdFVk1qSuoh0E7JrbRJ16nH01HhKFQ88INq9Sd+nd72zqRySlr9BmDA8xlEJ6vJMrYA==}
    engines: {node: '>=8'}
    dependencies:
      clean-stack: 2.2.0
      indent-string: 4.0.0
    dev: true

  /aggregate-error/4.0.1:
    resolution: {integrity: sha512-0poP0T7el6Vq3rstR8Mn4V/IQrpBLO6POkUSrN7RhyY+GF/InCFShQzsQ39T25gkHhLgSLByyAz+Kjb+c2L98w==}
    engines: {node: '>=12'}
    dependencies:
      clean-stack: 4.2.0
      indent-string: 5.0.0
    dev: true

  /ansi-colors/4.1.1:
    resolution: {integrity: sha512-JoX0apGbHaUJBNl6yF+p6JAFYZ666/hhCGKN5t9QFjbJQKUU/g8MNbFDbvfrgKXvI1QpZplPOnwIo99lX/AAmA==}
    engines: {node: '>=6'}
    dev: true

  /ansi-regex/5.0.1:
    resolution: {integrity: sha512-quJQXlTSUGL2LH9SUXo8VwsY4soanhgo6LNSm84E1LBcE8s3O0wpdiRzyR9z/ZZJMlMWv37qOOb9pdJlMUEKFQ==}
    engines: {node: '>=8'}
    dev: true

  /ansi-regex/6.0.1:
    resolution: {integrity: sha512-n5M855fKb2SsfMIiFFoVrABHJC8QtHwVx+mHWP3QcEqBHYienj5dHSgjbxtC0WEZXYt4wcD6zrQElDPhFuZgfA==}
    engines: {node: '>=12'}
    dev: true

  /ansi-styles/3.2.1:
    resolution: {integrity: sha512-VT0ZI6kZRdTh8YyJw3SMbYm/u+NqfsAxEpWO0Pf9sq8/e94WxxOpPKx9FR1FlyCtOVDNOQ+8ntlqFxiRc+r5qA==}
    engines: {node: '>=4'}
    dependencies:
      color-convert: 1.9.3
    dev: true

  /ansi-styles/4.3.0:
    resolution: {integrity: sha512-zbB9rCJAT1rbjiVDb2hqKFHNYLxgtk8NURxZ3IZwD3F6NtxbXZQCnnSi1Lkx+IDohdPlFp222wVALIheZJQSEg==}
    engines: {node: '>=8'}
    dependencies:
      color-convert: 2.0.1
    dev: true

  /anymatch/3.1.3:
    resolution: {integrity: sha512-KMReFUr0B4t+D+OBkjR3KYqvocp2XaSzO55UcB6mgQMd3KbcE+mWTyvVV7D/zsdEbNnV6acZUutkiHQXvTr1Rw==}
    engines: {node: '>= 8'}
    dependencies:
      normalize-path: 3.0.0
      picomatch: 2.3.1
    dev: true

  /append-transform/2.0.0:
    resolution: {integrity: sha512-7yeyCEurROLQJFv5Xj4lEGTy0borxepjFv1g22oAdqFu//SrAlDl1O1Nxx15SH1RoliUml6p8dwJW9jvZughhg==}
    engines: {node: '>=8'}
    dependencies:
      default-require-extensions: 3.0.1
    dev: true

  /archy/1.0.0:
    resolution: {integrity: sha512-Xg+9RwCg/0p32teKdGMPTPnVXKD0w3DfHnFTficozsAgsvq2XenPJq/MYpzzQ/v8zrOyJn6Ds39VA4JIDwFfqw==}
    dev: true

  /argparse/1.0.10:
    resolution: {integrity: sha512-o5Roy6tNG4SL/FOkCAN6RzjiakZS25RLYFrcMttJqbdd8BWrnA+fGz57iN5Pb06pvBGvl5gQ0B48dJlslXvoTg==}
    dependencies:
      sprintf-js: 1.0.3
    dev: true

  /argparse/2.0.1:
    resolution: {integrity: sha512-8+9WqebbFzpX9OR+Wa6O29asIogeRMzcGtAINdpMHHyAg10f05aSFVBbcEqGf/PXw1EjAZ+q2/bEBg3DvurK3Q==}
    dev: true

  /array.prototype.every/1.1.4:
    resolution: {integrity: sha512-Aui35iRZk1HHLRAyF7QP0KAnOnduaQ6fo6k1NVWfRc0xTs2AZ70ytlXvOmkC6Di4JmUs2Wv3DYzGtCQFSk5uGg==}
    engines: {node: '>= 0.4'}
    dependencies:
      call-bind: 1.0.2
      define-properties: 1.1.4
      es-abstract: 1.21.1
      is-string: 1.0.7
    dev: true

  /arrify/3.0.0:
    resolution: {integrity: sha512-tLkvA81vQG/XqE2mjDkGQHoOINtMHtysSnemrmoGe6PydDPMRbVugqyk4A6V/WDWEfm3l+0d8anA9r8cv/5Jaw==}
    engines: {node: '>=12'}
    dev: true

  /assertion-error/1.1.0:
    resolution: {integrity: sha512-jgsaNduz+ndvGyFt3uSuWqvy4lCnIJiovtouQN5JZHOKCS2QuhEdbcQHFhVksz2N2U9hXJo8odG7ETyWlEeuDw==}
    dev: true

  /available-typed-arrays/1.0.5:
    resolution: {integrity: sha512-DMD0KiN46eipeziST1LPP/STfDU0sufISXmjSgvVsoU2tqxctQeASejWcfNtxYKqETM1UxQ8sp2OrSBWpHY6sw==}
    engines: {node: '>= 0.4'}
    dev: true

  /balanced-match/1.0.2:
    resolution: {integrity: sha512-3oSeUO0TMV67hN1AmbXsK4yaqU7tjiHlbxRDZOpH0KW9+CeX4bRAaX0Anxt0tx2MrpRpWwQaPwIlISEJhYU5Pw==}
    dev: true

  /base64-js/1.5.1:
    resolution: {integrity: sha512-AKpaYlHn8t4SVbOHCy+b5+KKgvR4vrsD8vbvrbiQJps7fKDTkjkDry6ji0rUJjC0kzbNePLwzxq8iypo41qeWA==}
    dev: true

  /binary-extensions/2.2.0:
    resolution: {integrity: sha512-jDctJ/IVQbZoJykoeHbhXpOlNBqGNcwXJKJog42E5HDPUwQTSdjCHdihjj0DlnheQ7blbT6dHOafNAiS8ooQKA==}
    engines: {node: '>=8'}
    dev: true

  /bl/5.1.0:
    resolution: {integrity: sha512-tv1ZJHLfTDnXE6tMHv73YgSJaWR2AFuPwMntBe7XL/GBFHnT0CLnsHMogfk5+GzCDC5ZWarSCYaIGATZt9dNsQ==}
    dependencies:
      buffer: 6.0.3
      inherits: 2.0.4
      readable-stream: 3.6.0
    dev: true

  /brace-expansion/1.1.11:
    resolution: {integrity: sha512-iCuPHDFgrHX7H2vEI/5xpz07zSHB00TpugqhmYtVmMO6518mCuRMoOYFldEBl0g187ufozdaHgWKcYFb61qGiA==}
    dependencies:
      balanced-match: 1.0.2
      concat-map: 0.0.1
    dev: true

  /brace-expansion/2.0.1:
    resolution: {integrity: sha512-XnAIvQ8eM+kC6aULx6wuQiwVsnzsi9d3WxzV3FpWTGA19F621kwdbsAcFKXgKUHZWsy+mY6iL1sHTxWEFCytDA==}
    dependencies:
      balanced-match: 1.0.2
    dev: true

  /braces/3.0.2:
    resolution: {integrity: sha512-b8um+L1RzM3WDSzvhm6gIz1yfTbBt6YTlcEKAvsmqCZZFw46z626lVj9j1yEPW33H5H+lBQpZMP1k8l+78Ha0A==}
    engines: {node: '>=8'}
    dependencies:
      fill-range: 7.0.1
    dev: true

  /browser-stdout/1.3.1:
    resolution: {integrity: sha512-qhAVI1+Av2X7qelOfAIYwXONood6XlZE/fXaBSmW/T5SzLAmCgzi+eiWE7fUvbHaeNBQH13UftjpXxsfLkMpgw==}
    dev: true

  /browserslist/4.21.4:
    resolution: {integrity: sha512-CBHJJdDmgjl3daYjN5Cp5kbTf1mUhZoS+beLklHIvkOWscs83YAhLlF3Wsh/lciQYAcbBJgTOD44VtG31ZM4Hw==}
    engines: {node: ^6 || ^7 || ^8 || ^9 || ^10 || ^11 || ^12 || >=13.7}
    hasBin: true
    dependencies:
      caniuse-lite: 1.0.30001445
      electron-to-chromium: 1.4.284
      node-releases: 2.0.8
      update-browserslist-db: 1.0.10_browserslist@4.21.4
    dev: true

  /buffer/6.0.3:
    resolution: {integrity: sha512-FTiCpNxtwiZZHEZbcbTIcZjERVICn9yq/pDFkTl95/AxzD1naBctN7YO68riM/gLSDY7sdrMby8hofADYuuqOA==}
    dependencies:
      base64-js: 1.5.1
      ieee754: 1.2.1
    dev: true

  /c8/7.12.0:
    resolution: {integrity: sha512-CtgQrHOkyxr5koX1wEUmN/5cfDa2ckbHRA4Gy5LAL0zaCFtVWJS5++n+w4/sr2GWGerBxgTjpKeDclk/Qk6W/A==}
    engines: {node: '>=10.12.0'}
    hasBin: true
    dependencies:
      '@bcoe/v8-coverage': 0.2.3
      '@istanbuljs/schema': 0.1.3
      find-up: 5.0.0
      foreground-child: 2.0.0
      istanbul-lib-coverage: 3.2.0
      istanbul-lib-report: 3.0.0
      istanbul-reports: 3.1.5
      rimraf: 3.0.2
      test-exclude: 6.0.0
      v8-to-istanbul: 9.0.1
      yargs: 16.2.0
      yargs-parser: 20.2.9
    dev: true

  /caching-transform/4.0.0:
    resolution: {integrity: sha512-kpqOvwXnjjN44D89K5ccQC+RUrsy7jB/XLlRrx0D7/2HNcTPqzsb6XgYoErwko6QsV184CA2YgS1fxDiiDZMWA==}
    engines: {node: '>=8'}
    dependencies:
      hasha: 5.2.2
      make-dir: 3.1.0
      package-hash: 4.0.0
      write-file-atomic: 3.0.3
    dev: true

  /call-bind/1.0.2:
    resolution: {integrity: sha512-7O+FbCihrB5WGbFYesctwmTKae6rOiIzmz1icreWJ+0aA7LJfuqhEso2T9ncpcFtzMQtzXf2QGGueWJGTYsqrA==}
    dependencies:
      function-bind: 1.1.1
      get-intrinsic: 1.1.3
    dev: true

  /camelcase/5.3.1:
    resolution: {integrity: sha512-L28STB170nwWS63UjtlEOE3dldQApaJXZkOI1uMFfzf3rRuPegHaHesyee+YxQ+W6SvRDQV6UrdOdRiR153wJg==}
    engines: {node: '>=6'}
    dev: true

  /camelcase/6.3.0:
    resolution: {integrity: sha512-Gmy6FhYlCY7uOElZUSbxo2UCDH8owEk996gkbrpsgGtrJLM3J7jGxl9Ic7Qwwj4ivOE5AWZWRMecDdF7hqGjFA==}
    engines: {node: '>=10'}
    dev: true

  /caniuse-lite/1.0.30001445:
    resolution: {integrity: sha512-8sdQIdMztYmzfTMO6KfLny878Ln9c2M0fc7EH60IjlP4Dc4PiCy7K2Vl3ITmWgOyPgVQKa5x+UP/KqFsxj4mBg==}
    dev: true

  /cborg/1.10.0:
    resolution: {integrity: sha512-/eM0JCaL99HDHxjySNQJLaolZFVdl6VA0/hEKIoiQPcQzE5LrG5QHdml0HaBt31brgB9dNe1zMr3f8IVrpotRQ==}
    hasBin: true
    dev: false

  /chai-subset/1.6.0:
    resolution: {integrity: sha512-K3d+KmqdS5XKW5DWPd5sgNffL3uxdDe+6GdnJh3AYPhwnBGRY5urfvfcbRtWIvvpz+KxkL9FeBB6MZewLUNwug==}
    engines: {node: '>=4'}
    dev: true

  /chai/4.3.7:
    resolution: {integrity: sha512-HLnAzZ2iupm25PlN0xFreAlBA5zaBSv3og0DdeGA4Ar6h6rJ3A0rolRUKJhSF2V10GZKDgWF/VmAEsNWjCRB+A==}
    engines: {node: '>=4'}
    dependencies:
      assertion-error: 1.1.0
      check-error: 1.0.2
      deep-eql: 4.1.3
      get-func-name: 2.0.0
      loupe: 2.3.6
      pathval: 1.1.1
      type-detect: 4.0.8
    dev: true

  /chalk/2.4.2:
    resolution: {integrity: sha512-Mti+f9lpJNcwF4tWV8/OrTTtF1gZi+f8FqlyAdouralcFWFQWF2+NgCHShjkCb+IFBLq9buZwE1xckQU4peSuQ==}
    engines: {node: '>=4'}
    dependencies:
      ansi-styles: 3.2.1
      escape-string-regexp: 1.0.5
      supports-color: 5.5.0
    dev: true

  /chalk/4.1.2:
    resolution: {integrity: sha512-oKnbhFyRIXpUuez8iBMmyEa4nbj4IOQyuhc/wy9kY7/WVPcwIO9VA668Pu8RkO7+0G76SLROeyw9CpQ061i4mA==}
    engines: {node: '>=10'}
    dependencies:
      ansi-styles: 4.3.0
      supports-color: 7.2.0
    dev: true

  /chalk/5.2.0:
    resolution: {integrity: sha512-ree3Gqw/nazQAPuJJEy+avdl7QfZMcUvmHIKgEZkGL+xOBzRvup5Hxo6LHuMceSxOabuJLJm5Yp/92R9eMmMvA==}
    engines: {node: ^12.17.0 || ^14.13 || >=16.0.0}
    dev: true

  /check-error/1.0.2:
    resolution: {integrity: sha512-BrgHpW9NURQgzoNyjfq0Wu6VFO6D7IZEmJNdtgNqpzGG8RuNFHt2jQxWlAs4HMe119chBnv+34syEZtc6IhLtA==}
    dev: true

  /chokidar/3.5.3:
    resolution: {integrity: sha512-Dr3sfKRP6oTcjf2JmUmFJfeVMvXBdegxB0iVQ5eb2V10uFJUCAS8OByZdVAyVb8xXNz3GjjTgj9kLWsZTqE6kw==}
    engines: {node: '>= 8.10.0'}
    dependencies:
      anymatch: 3.1.3
      braces: 3.0.2
      glob-parent: 5.1.2
      is-binary-path: 2.1.0
      is-glob: 4.0.3
      normalize-path: 3.0.0
      readdirp: 3.6.0
    optionalDependencies:
      fsevents: 2.3.2
    dev: true

  /clean-stack/2.2.0:
    resolution: {integrity: sha512-4diC9HaTE+KRAMWhDhrGOECgWZxoevMc5TlkObMqNSsVU62PYzXZ/SMTjzyGAFF1YusgxGcSWTEXBhp0CPwQ1A==}
    engines: {node: '>=6'}
    dev: true

  /clean-stack/4.2.0:
    resolution: {integrity: sha512-LYv6XPxoyODi36Dp976riBtSY27VmFo+MKqEU9QCCWyTrdEPDog+RWA7xQWHi6Vbp61j5c4cdzzX1NidnwtUWg==}
    engines: {node: '>=12'}
    dependencies:
      escape-string-regexp: 5.0.0
    dev: true

  /cli-cursor/4.0.0:
    resolution: {integrity: sha512-VGtlMu3x/4DOtIUwEkRezxUZ2lBacNJCHash0N0WeZDBS+7Ux1dm3XWAgWYxLJFMMdOeXMHXorshEFhbMSGelg==}
    engines: {node: ^12.20.0 || ^14.13.1 || >=16.0.0}
    dependencies:
      restore-cursor: 4.0.0
    dev: true

  /cli-spinners/2.7.0:
    resolution: {integrity: sha512-qu3pN8Y3qHNgE2AFweciB1IfMnmZ/fsNTEE+NOFjmGB2F/7rLhnhzppvpCnN4FovtP26k8lHyy9ptEbNwWFLzw==}
    engines: {node: '>=6'}
    dev: true

  /cliui/6.0.0:
    resolution: {integrity: sha512-t6wbgtoCXvAzst7QgXxJYqPt0usEfbgQdftEPbLL/cvv6HPE5VgvqCuAIDR0NgU52ds6rFwqrgakNLrHEjCbrQ==}
    dependencies:
      string-width: 4.2.3
      strip-ansi: 6.0.1
      wrap-ansi: 6.2.0
    dev: true

  /cliui/7.0.4:
    resolution: {integrity: sha512-OcRE68cOsVMXp1Yvonl/fzkQOyjLSu/8bhPDfQt0e0/Eb283TKP20Fs2MqoPsr9SwA595rRCA+QMzYc9nBP+JQ==}
    dependencies:
      string-width: 4.2.3
      strip-ansi: 6.0.1
      wrap-ansi: 7.0.0
    dev: true

  /clone/1.0.4:
    resolution: {integrity: sha512-JQHZ2QMW6l3aH/j6xCqQThY/9OH4D/9ls34cgkUBiEeocRTU04tHfKPBsUK1PqZCUQM7GiA0IIXJSuXHI64Kbg==}
    engines: {node: '>=0.8'}
    dev: true

  /color-convert/1.9.3:
    resolution: {integrity: sha512-QfAUtd+vFdAtFQcC8CCyYt1fYWxSqAiK2cSD6zDB8N3cpsEBAvRxp9zOGg6G/SHHJYAT88/az/IuDGALsNVbGg==}
    dependencies:
      color-name: 1.1.3
    dev: true

  /color-convert/2.0.1:
    resolution: {integrity: sha512-RRECPsj7iu/xb5oKYcsFHSppFNnsj/52OVTRKb4zP5onXwVF3zVmmToNcOfGC+CRDpfK/U584fMg38ZHCaElKQ==}
    engines: {node: '>=7.0.0'}
    dependencies:
      color-name: 1.1.4
    dev: true

  /color-name/1.1.3:
    resolution: {integrity: sha512-72fSenhMw2HZMTVHeCA9KCmpEIbzWiQsjN+BHcBbS9vr1mtt+vJjPdksIBNUmKAW8TFUDPJK5SUU3QhE9NEXDw==}
    dev: true

  /color-name/1.1.4:
    resolution: {integrity: sha512-dOy+3AuW3a2wNbZHIuMZpTcgjGuLU/uBL/ubcZF9OXbDo8ff4O8yVp5Bf0efS8uEoYo5q4Fx7dY9OgQGXgAsQA==}
    dev: true

  /commondir/1.0.1:
    resolution: {integrity: sha512-W9pAhw0ja1Edb5GVdIF1mjZw/ASI0AlShXM83UUGe2DVr5TdAPEA1OA8m/g8zWp9x6On7gqufY+FatDbC3MDQg==}
    dev: true

  /concat-map/0.0.1:
    resolution: {integrity: sha1-2Klr13/Wjfd5OnMDajug1UBdR3s=}
    dev: true

  /convert-source-map/1.9.0:
    resolution: {integrity: sha512-ASFBup0Mz1uyiIjANan1jzLQami9z1PoYSZCiiYW2FczPbenXc45FZdBZLzOT+r6+iciuEModtmCti+hjaAk0A==}
    dev: true

  /cp-file/9.1.0:
    resolution: {integrity: sha512-3scnzFj/94eb7y4wyXRWwvzLFaQp87yyfTnChIjlfYrVqp5lVO3E2hIJMeQIltUT0K2ZAB3An1qXcBmwGyvuwA==}
    engines: {node: '>=10'}
    dependencies:
      graceful-fs: 4.2.10
      make-dir: 3.1.0
      nested-error-stacks: 2.1.1
      p-event: 4.2.0
    dev: true

  /cpy/9.0.1:
    resolution: {integrity: sha512-D9U0DR5FjTCN3oMTcFGktanHnAG5l020yvOCR1zKILmAyPP7I/9pl6NFgRbDcmSENtbK1sQLBz1p9HIOlroiNg==}
    engines: {node: ^12.20.0 || ^14.17.0 || >=16.0.0}
    dependencies:
      arrify: 3.0.0
      cp-file: 9.1.0
      globby: 13.1.3
      junk: 4.0.0
      micromatch: 4.0.5
      nested-error-stacks: 2.1.1
      p-filter: 3.0.0
      p-map: 5.5.0
    dev: true

  /cross-spawn/7.0.3:
    resolution: {integrity: sha512-iRDPJKUPVEND7dHPO8rkbOnPpyDygcDFtWjpeWNCgy8WP2rXcxXL8TskReQl6OrB2G7+UJrags1q15Fudc7G6w==}
    engines: {node: '>= 8'}
    dependencies:
      path-key: 3.1.1
      shebang-command: 2.0.0
      which: 2.0.2
    dev: true

  /crypto-random-string/4.0.0:
    resolution: {integrity: sha512-x8dy3RnvYdlUcPOjkEHqozhiwzKNSq7GcPuXFbnyMOCHxX8V3OgIg/pYuabl2sbUPfIJaeAQB7PMOK8DFIdoRA==}
    engines: {node: '>=12'}
    dependencies:
      type-fest: 1.4.0
    dev: true

  /data-uri-to-buffer/3.0.1:
    resolution: {integrity: sha512-WboRycPNsVw3B3TL559F7kuBUM4d8CgMEvk6xEJlOp7OBPjt6G7z8WMWlD2rOFZLk6OYfFIUGsCOWzcQH9K2og==}
    engines: {node: '>= 6'}
    dev: true

  /debug/4.3.4:
    resolution: {integrity: sha512-PRWFHuSU3eDtQJPvnNY7Jcket1j0t5OuOsFzPPzsekD52Zl8qUfFIPEiswXqIvHWGVHOgX+7G/vCNNhehwxfkQ==}
    engines: {node: '>=6.0'}
    peerDependencies:
      supports-color: '*'
    peerDependenciesMeta:
      supports-color:
        optional: true
    dependencies:
      ms: 2.1.2
    dev: true

  /debug/4.3.4_supports-color@8.1.1:
    resolution: {integrity: sha512-PRWFHuSU3eDtQJPvnNY7Jcket1j0t5OuOsFzPPzsekD52Zl8qUfFIPEiswXqIvHWGVHOgX+7G/vCNNhehwxfkQ==}
    engines: {node: '>=6.0'}
    peerDependencies:
      supports-color: '*'
    peerDependenciesMeta:
      supports-color:
        optional: true
    dependencies:
      ms: 2.1.2
      supports-color: 8.1.1
    dev: true

  /decamelize/1.2.0:
    resolution: {integrity: sha512-z2S+W9X73hAUUki+N+9Za2lBlun89zigOyGrsax+KUQ6wKW4ZoWpEYBkGhQjwAjjDCkWxhY0VKEhk8wzY7F5cA==}
    engines: {node: '>=0.10.0'}
    dev: true

  /decamelize/4.0.0:
    resolution: {integrity: sha512-9iE1PgSik9HeIIw2JO94IidnE3eBoQrFJ3w7sFuzSX4DpmZ3v5sZpUiV5Swcf6mQEF+Y0ru8Neo+p+nyh2J+hQ==}
    engines: {node: '>=10'}
    dev: true

  /deep-eql/4.1.3:
    resolution: {integrity: sha512-WaEtAOpRA1MQ0eohqZjpGD8zdI0Ovsm8mmFhaDN8dvDZzyoUMcYDnf5Y6iu7HTXxf8JDS23qWa4a+hKCDyOPzw==}
    engines: {node: '>=6'}
    dependencies:
      type-detect: 4.0.8
    dev: true

  /deep-equal/2.2.0:
    resolution: {integrity: sha512-RdpzE0Hv4lhowpIUKKMJfeH6C1pXdtT1/it80ubgWqwI3qpuxUBpC1S4hnHg+zjnuOoDkzUtUCEEkG+XG5l3Mw==}
    dependencies:
      call-bind: 1.0.2
      es-get-iterator: 1.1.3
      get-intrinsic: 1.1.3
      is-arguments: 1.1.1
      is-array-buffer: 3.0.1
      is-date-object: 1.0.5
      is-regex: 1.1.4
      is-shared-array-buffer: 1.0.2
      isarray: 2.0.5
      object-is: 1.1.5
      object-keys: 1.1.1
      object.assign: 4.1.4
      regexp.prototype.flags: 1.4.3
      side-channel: 1.0.4
      which-boxed-primitive: 1.0.2
      which-collection: 1.0.1
      which-typed-array: 1.1.9
    dev: true

  /default-require-extensions/3.0.1:
    resolution: {integrity: sha512-eXTJmRbm2TIt9MgWTsOH1wEuhew6XGZcMeGKCtLedIg/NCsg1iBePXkceTdK4Fii7pzmN9tGsZhKzZ4h7O/fxw==}
    engines: {node: '>=8'}
    dependencies:
      strip-bom: 4.0.0
    dev: true

  /defaults/1.0.4:
    resolution: {integrity: sha512-eFuaLoy/Rxalv2kr+lqMlUnrDWV+3j4pljOIJgLIhI058IQfWJ7vXhyEIHu+HtC738klGALYxOKDO0bQP3tg8A==}
    dependencies:
      clone: 1.0.4
    dev: true

  /define-properties/1.1.4:
    resolution: {integrity: sha512-uckOqKcfaVvtBdsVkdPv3XjveQJsNQqmhXgRi8uhvWWuPYZCNlzT8qAyblUgNoXdHdjMTzAqeGjAoli8f+bzPA==}
    engines: {node: '>= 0.4'}
    dependencies:
      has-property-descriptors: 1.0.0
      object-keys: 1.1.1
    dev: true

  /defined/1.0.1:
    resolution: {integrity: sha512-hsBd2qSVCRE+5PmNdHt1uzyrFu5d3RwmFDKzyNZMFq/EwDNJF7Ee5+D5oEKF0hU6LhtoUF1macFvOe4AskQC1Q==}
    dev: true

  /diff/5.0.0:
    resolution: {integrity: sha512-/VTCrvm5Z0JGty/BWHljh+BAiw3IK+2j87NGMu8Nwc/f48WoDAC395uomO9ZD117ZOBaHmkX1oyLvkVM/aIT3w==}
    engines: {node: '>=0.3.1'}
    dev: true

  /dir-glob/3.0.1:
    resolution: {integrity: sha512-WkrWp9GR4KXfKGYzOLmTuGVi1UWFfws377n9cc55/tb6DuqyF6pcQ5AbiHEshaDpY9v6oaSr2XCDidGmMwdzIA==}
    engines: {node: '>=8'}
    dependencies:
      path-type: 4.0.0
    dev: true

  /dotignore/0.1.2:
    resolution: {integrity: sha512-UGGGWfSauusaVJC+8fgV+NVvBXkCTmVv7sk6nojDZZvuOUNGUy0Zk4UpHQD6EDjS0jpBwcACvH4eofvyzBcRDw==}
    hasBin: true
    dependencies:
      minimatch: 3.1.2
    dev: true

  /electron-to-chromium/1.4.284:
    resolution: {integrity: sha512-M8WEXFuKXMYMVr45fo8mq0wUrrJHheiKZf6BArTKk9ZBYCKJEOU5H8cdWgDT+qCVZf7Na4lVUaZsA+h6uA9+PA==}
    dev: true

  /emoji-regex/8.0.0:
    resolution: {integrity: sha512-MSjYzcWNOA0ewAHpz0MxpYFvwg6yjy1NG3xteoqz644VCo/RPgnr1/GGt+ic3iJTzQ8Eu3TdM14SawnVUmGE6A==}
    dev: true

  /es-abstract/1.21.1:
    resolution: {integrity: sha512-QudMsPOz86xYz/1dG1OuGBKOELjCh99IIWHLzy5znUB6j8xG2yMA7bfTV86VSqKF+Y/H08vQPR+9jyXpuC6hfg==}
    engines: {node: '>= 0.4'}
    dependencies:
      available-typed-arrays: 1.0.5
      call-bind: 1.0.2
      es-set-tostringtag: 2.0.1
      es-to-primitive: 1.2.1
      function-bind: 1.1.1
      function.prototype.name: 1.1.5
      get-intrinsic: 1.1.3
      get-symbol-description: 1.0.0
      globalthis: 1.0.3
      gopd: 1.0.1
      has: 1.0.3
      has-property-descriptors: 1.0.0
      has-proto: 1.0.1
      has-symbols: 1.0.3
      internal-slot: 1.0.4
      is-array-buffer: 3.0.1
      is-callable: 1.2.7
      is-negative-zero: 2.0.2
      is-regex: 1.1.4
      is-shared-array-buffer: 1.0.2
      is-string: 1.0.7
      is-typed-array: 1.1.10
      is-weakref: 1.0.2
      object-inspect: 1.12.3
      object-keys: 1.1.1
      object.assign: 4.1.4
      regexp.prototype.flags: 1.4.3
      safe-regex-test: 1.0.0
      string.prototype.trimend: 1.0.6
      string.prototype.trimstart: 1.0.6
      typed-array-length: 1.0.4
      unbox-primitive: 1.0.2
      which-typed-array: 1.1.9
    dev: true

  /es-get-iterator/1.1.3:
    resolution: {integrity: sha512-sPZmqHBe6JIiTfN5q2pEi//TwxmAFHwj/XEuYjTuse78i8KxaqMTTzxPoFKuzRpDpTJ+0NAbpfenkmH2rePtuw==}
    dependencies:
      call-bind: 1.0.2
      get-intrinsic: 1.1.3
      has-symbols: 1.0.3
      is-arguments: 1.1.1
      is-map: 2.0.2
      is-set: 2.0.2
      is-string: 1.0.7
      isarray: 2.0.5
      stop-iteration-iterator: 1.0.0
    dev: true

  /es-set-tostringtag/2.0.1:
    resolution: {integrity: sha512-g3OMbtlwY3QewlqAiMLI47KywjWZoEytKr8pf6iTC8uJq5bIAH52Z9pnQ8pVL6whrCto53JZDuUIsifGeLorTg==}
    engines: {node: '>= 0.4'}
    dependencies:
      get-intrinsic: 1.1.3
      has: 1.0.3
      has-tostringtag: 1.0.0
    dev: true

  /es-to-primitive/1.2.1:
    resolution: {integrity: sha512-QCOllgZJtaUo9miYBcLChTUaHNjJF3PYs1VidD7AwiEj1kYxKeQTctLAezAOH5ZKRH0g2IgPn6KwB4IT8iRpvA==}
    engines: {node: '>= 0.4'}
    dependencies:
      is-callable: 1.2.7
      is-date-object: 1.0.5
      is-symbol: 1.0.4
    dev: true

  /es6-error/4.1.1:
    resolution: {integrity: sha512-Um/+FxMr9CISWh0bi5Zv0iOD+4cFh5qLeks1qhAopKVAJw3drgKbKySikp7wGhDL0HPeaja0P5ULZrxLkniUVg==}
    dev: true

  /esbuild-android-64/0.14.39:
    resolution: {integrity: sha512-EJOu04p9WgZk0UoKTqLId9VnIsotmI/Z98EXrKURGb3LPNunkeffqQIkjS2cAvidh+OK5uVrXaIP229zK6GvhQ==}
    engines: {node: '>=12'}
    cpu: [x64]
    os: [android]
    requiresBuild: true
    dev: true
    optional: true

  /esbuild-android-arm64/0.14.39:
    resolution: {integrity: sha512-+twajJqO7n3MrCz9e+2lVOnFplRsaGRwsq1KL/uOy7xK7QdRSprRQcObGDeDZUZsacD5gUkk6OiHiYp6RzU3CA==}
    engines: {node: '>=12'}
    cpu: [arm64]
    os: [android]
    requiresBuild: true
    dev: true
    optional: true

  /esbuild-darwin-64/0.14.39:
    resolution: {integrity: sha512-ImT6eUw3kcGcHoUxEcdBpi6LfTRWaV6+qf32iYYAfwOeV+XaQ/Xp5XQIBiijLeo+LpGci9M0FVec09nUw41a5g==}
    engines: {node: '>=12'}
    cpu: [x64]
    os: [darwin]
    requiresBuild: true
    dev: true
    optional: true

  /esbuild-darwin-arm64/0.14.39:
    resolution: {integrity: sha512-/fcQ5UhE05OiT+bW5v7/up1bDsnvaRZPJxXwzXsMRrr7rZqPa85vayrD723oWMT64dhrgWeA3FIneF8yER0XTw==}
    engines: {node: '>=12'}
    cpu: [arm64]
    os: [darwin]
    requiresBuild: true
    dev: true
    optional: true

  /esbuild-freebsd-64/0.14.39:
    resolution: {integrity: sha512-oMNH8lJI4wtgN5oxuFP7BQ22vgB/e3Tl5Woehcd6i2r6F3TszpCnNl8wo2d/KvyQ4zvLvCWAlRciumhQg88+kQ==}
    engines: {node: '>=12'}
    cpu: [x64]
    os: [freebsd]
    requiresBuild: true
    dev: true
    optional: true

  /esbuild-freebsd-arm64/0.14.39:
    resolution: {integrity: sha512-1GHK7kwk57ukY2yI4ILWKJXaxfr+8HcM/r/JKCGCPziIVlL+Wi7RbJ2OzMcTKZ1HpvEqCTBT/J6cO4ZEwW4Ypg==}
    engines: {node: '>=12'}
    cpu: [arm64]
    os: [freebsd]
    requiresBuild: true
    dev: true
    optional: true

  /esbuild-linux-32/0.14.39:
    resolution: {integrity: sha512-g97Sbb6g4zfRLIxHgW2pc393DjnkTRMeq3N1rmjDUABxpx8SjocK4jLen+/mq55G46eE2TA0MkJ4R3SpKMu7dg==}
    engines: {node: '>=12'}
    cpu: [ia32]
    os: [linux]
    requiresBuild: true
    dev: true
    optional: true

  /esbuild-linux-64/0.14.39:
    resolution: {integrity: sha512-4tcgFDYWdI+UbNMGlua9u1Zhu0N5R6u9tl5WOM8aVnNX143JZoBZLpCuUr5lCKhnD0SCO+5gUyMfupGrHtfggQ==}
    engines: {node: '>=12'}
    cpu: [x64]
    os: [linux]
    requiresBuild: true
    dev: true
    optional: true

  /esbuild-linux-arm/0.14.39:
    resolution: {integrity: sha512-t0Hn1kWVx5UpCzAJkKRfHeYOLyFnXwYynIkK54/h3tbMweGI7dj400D1k0Vvtj2u1P+JTRT9tx3AjtLEMmfVBQ==}
    engines: {node: '>=12'}
    cpu: [arm]
    os: [linux]
    requiresBuild: true
    dev: true
    optional: true

  /esbuild-linux-arm64/0.14.39:
    resolution: {integrity: sha512-23pc8MlD2D6Px1mV8GMglZlKgwgNKAO8gsgsLLcXWSs9lQsCYkIlMo/2Ycfo5JrDIbLdwgP8D2vpfH2KcBqrDQ==}
    engines: {node: '>=12'}
    cpu: [arm64]
    os: [linux]
    requiresBuild: true
    dev: true
    optional: true

  /esbuild-linux-mips64le/0.14.39:
    resolution: {integrity: sha512-epwlYgVdbmkuRr5n4es3B+yDI0I2e/nxhKejT9H0OLxFAlMkeQZxSpxATpDc9m8NqRci6Kwyb/SfmD1koG2Zuw==}
    engines: {node: '>=12'}
    cpu: [mips64el]
    os: [linux]
    requiresBuild: true
    dev: true
    optional: true

  /esbuild-linux-ppc64le/0.14.39:
    resolution: {integrity: sha512-W/5ezaq+rQiQBThIjLMNjsuhPHg+ApVAdTz2LvcuesZFMsJoQAW2hutoyg47XxpWi7aEjJGrkS26qCJKhRn3QQ==}
    engines: {node: '>=12'}
    cpu: [ppc64]
    os: [linux]
    requiresBuild: true
    dev: true
    optional: true

  /esbuild-linux-riscv64/0.14.39:
    resolution: {integrity: sha512-IS48xeokcCTKeQIOke2O0t9t14HPvwnZcy+5baG13Z1wxs9ZrC5ig5ypEQQh4QMKxURD5TpCLHw2W42CLuVZaA==}
    engines: {node: '>=12'}
    cpu: [riscv64]
    os: [linux]
    requiresBuild: true
    dev: true
    optional: true

  /esbuild-linux-s390x/0.14.39:
    resolution: {integrity: sha512-zEfunpqR8sMomqXhNTFEKDs+ik7HC01m3M60MsEjZOqaywHu5e5682fMsqOlZbesEAAaO9aAtRBsU7CHnSZWyA==}
    engines: {node: '>=12'}
    cpu: [s390x]
    os: [linux]
    requiresBuild: true
    dev: true
    optional: true

  /esbuild-netbsd-64/0.14.39:
    resolution: {integrity: sha512-Uo2suJBSIlrZCe4E0k75VDIFJWfZy+bOV6ih3T4MVMRJh1lHJ2UyGoaX4bOxomYN3t+IakHPyEoln1+qJ1qYaA==}
    engines: {node: '>=12'}
    cpu: [x64]
    os: [netbsd]
    requiresBuild: true
    dev: true
    optional: true

  /esbuild-openbsd-64/0.14.39:
    resolution: {integrity: sha512-secQU+EpgUPpYjJe3OecoeGKVvRMLeKUxSMGHnK+aK5uQM3n1FPXNJzyz1LHFOo0WOyw+uoCxBYdM4O10oaCAA==}
    engines: {node: '>=12'}
    cpu: [x64]
    os: [openbsd]
    requiresBuild: true
    dev: true
    optional: true

  /esbuild-sunos-64/0.14.39:
    resolution: {integrity: sha512-qHq0t5gePEDm2nqZLb+35p/qkaXVS7oIe32R0ECh2HOdiXXkj/1uQI9IRogGqKkK+QjDG+DhwiUw7QoHur/Rwg==}
    engines: {node: '>=12'}
    cpu: [x64]
    os: [sunos]
    requiresBuild: true
    dev: true
    optional: true

  /esbuild-windows-32/0.14.39:
    resolution: {integrity: sha512-XPjwp2OgtEX0JnOlTgT6E5txbRp6Uw54Isorm3CwOtloJazeIWXuiwK0ONJBVb/CGbiCpS7iP2UahGgd2p1x+Q==}
    engines: {node: '>=12'}
    cpu: [ia32]
    os: [win32]
    requiresBuild: true
    dev: true
    optional: true

  /esbuild-windows-64/0.14.39:
    resolution: {integrity: sha512-E2wm+5FwCcLpKsBHRw28bSYQw0Ikxb7zIMxw3OPAkiaQhLVr3dnVO8DofmbWhhf6b97bWzg37iSZ45ZDpLw7Ow==}
    engines: {node: '>=12'}
    cpu: [x64]
    os: [win32]
    requiresBuild: true
    dev: true
    optional: true

  /esbuild-windows-arm64/0.14.39:
    resolution: {integrity: sha512-sBZQz5D+Gd0EQ09tZRnz/PpVdLwvp/ufMtJ1iDFYddDaPpZXKqPyaxfYBLs3ueiaksQ26GGa7sci0OqFzNs7KA==}
    engines: {node: '>=12'}
    cpu: [arm64]
    os: [win32]
    requiresBuild: true
    dev: true
    optional: true

  /esbuild/0.14.39:
    resolution: {integrity: sha512-2kKujuzvRWYtwvNjYDY444LQIA3TyJhJIX3Yo4+qkFlDDtGlSicWgeHVJqMUP/2sSfH10PGwfsj+O2ro1m10xQ==}
    engines: {node: '>=12'}
    hasBin: true
    requiresBuild: true
    optionalDependencies:
      esbuild-android-64: 0.14.39
      esbuild-android-arm64: 0.14.39
      esbuild-darwin-64: 0.14.39
      esbuild-darwin-arm64: 0.14.39
      esbuild-freebsd-64: 0.14.39
      esbuild-freebsd-arm64: 0.14.39
      esbuild-linux-32: 0.14.39
      esbuild-linux-64: 0.14.39
      esbuild-linux-arm: 0.14.39
      esbuild-linux-arm64: 0.14.39
      esbuild-linux-mips64le: 0.14.39
      esbuild-linux-ppc64le: 0.14.39
      esbuild-linux-riscv64: 0.14.39
      esbuild-linux-s390x: 0.14.39
      esbuild-netbsd-64: 0.14.39
      esbuild-openbsd-64: 0.14.39
      esbuild-sunos-64: 0.14.39
      esbuild-windows-32: 0.14.39
      esbuild-windows-64: 0.14.39
      esbuild-windows-arm64: 0.14.39
    dev: true

  /escalade/3.1.1:
    resolution: {integrity: sha512-k0er2gUkLf8O0zKJiAhmkTnJlTvINGv7ygDNPbeIsX/TJjGJZHuh9B2UxbsaEkmlEo9MfhrSzmhIlhRlI2GXnw==}
    engines: {node: '>=6'}
    dev: true

  /escape-string-regexp/1.0.5:
    resolution: {integrity: sha512-vbRorB5FUQWvla16U8R/qgaFIya2qGzwDrNmCZuYKrbdSUMG6I1ZCGQRefkRVhuOkIGVne7BQ35DSfo1qvJqFg==}
    engines: {node: '>=0.8.0'}
    dev: true

  /escape-string-regexp/4.0.0:
    resolution: {integrity: sha512-TtpcNJ3XAzx3Gq8sWRzJaVajRs0uVxA2YAkdb1jm2YkPz4G6egUFAyA3n5vtEIZefPk5Wa4UXbKuS5fKkJWdgA==}
    engines: {node: '>=10'}
    dev: true

  /escape-string-regexp/5.0.0:
    resolution: {integrity: sha512-/veY75JbMK4j1yjvuUxuVsiS/hr/4iHs9FTT6cgTexxdE0Ly/glccBAkloH/DofkjRbZU3bnoj38mOmhkZ0lHw==}
    engines: {node: '>=12'}
    dev: true

  /esprima/4.0.1:
    resolution: {integrity: sha512-eGuFFw7Upda+g4p+QHvnW0RyTX/SVeJBDM/gCtMARO0cLuT2HcEKnTPvhjV6aGeqrCB/sbNop0Kszm0jsaWU4A==}
    engines: {node: '>=4'}
    hasBin: true
    dev: true

  /events/3.3.0:
    resolution: {integrity: sha512-mQw+2fkQbALzQ7V0MY0IqdnXNOeTtP4r0lN9z7AAawCXgqea7bDii20AYrIBrFd/Hx0M2Ocz6S111CaFkUcb0Q==}
    engines: {node: '>=0.8.x'}
    dev: true

  /fast-glob/3.2.12:
    resolution: {integrity: sha512-DVj4CQIYYow0BlaelwK1pHl5n5cRSJfM60UA0zK891sVInoPri2Ekj7+e1CT3/3qxXenpI+nBBmQAcJPJgaj4w==}
    engines: {node: '>=8.6.0'}
    dependencies:
      '@nodelib/fs.stat': 2.0.5
      '@nodelib/fs.walk': 1.2.8
      glob-parent: 5.1.2
      merge2: 1.4.1
      micromatch: 4.0.5
    dev: true

  /fastq/1.15.0:
    resolution: {integrity: sha512-wBrocU2LCXXa+lWBt8RoIRD89Fi8OdABODa/kEnyeyjS5aZO5/GNvI5sEINADqP/h8M29UHTHUb53sUu5Ihqdw==}
    dependencies:
      reusify: 1.0.4
    dev: true

  /fill-range/7.0.1:
    resolution: {integrity: sha512-qOo9F+dMUmC2Lcb4BbVvnKJxTPjCm+RRpe4gDuGrzkL7mEVl/djYSu2OdQ2Pa302N4oqkSg9ir6jaLWJ2USVpQ==}
    engines: {node: '>=8'}
    dependencies:
      to-regex-range: 5.0.1
    dev: true

  /find-cache-dir/3.3.2:
    resolution: {integrity: sha512-wXZV5emFEjrridIgED11OoUKLxiYjAcqot/NJdAkOhlJ+vGzwhOAfcG5OX1jP+S0PcjEn8bdMJv+g2jwQ3Onig==}
    engines: {node: '>=8'}
    dependencies:
      commondir: 1.0.1
      make-dir: 3.1.0
      pkg-dir: 4.2.0
    dev: true

  /find-up/4.1.0:
    resolution: {integrity: sha512-PpOwAdQ/YlXQ2vj8a3h8IipDuYRi3wceVQQGYWxNINccq40Anw7BlsEXCMbt1Zt+OLA6Fq9suIpIWD0OsnISlw==}
    engines: {node: '>=8'}
    dependencies:
      locate-path: 5.0.0
      path-exists: 4.0.0
    dev: true

  /find-up/5.0.0:
    resolution: {integrity: sha512-78/PXT1wlLLDgTzDs7sjq9hzz0vXD+zn+7wypEe4fXQxCmdmqfGsEPQxmiCSQI3ajFV91bVSsvNtrJRiW6nGng==}
    engines: {node: '>=10'}
    dependencies:
      locate-path: 6.0.0
      path-exists: 4.0.0
    dev: true

  /flat/5.0.2:
    resolution: {integrity: sha512-b6suED+5/3rTpUBdG1gupIl8MPFCAMA0QXwmljLhvCUKcUvdE4gWky9zpuGCcXHOsz4J9wPGNWq6OKpmIzz3hQ==}
    hasBin: true
    dev: true

  /for-each/0.3.3:
    resolution: {integrity: sha512-jqYfLp7mo9vIyQf8ykW2v7A+2N4QjeCeI5+Dz9XraiO1ign81wjiH7Fb9vSOWvQfNtmSa4H2RoQTrrXivdUZmw==}
    dependencies:
      is-callable: 1.2.7
    dev: true

  /foreground-child/2.0.0:
    resolution: {integrity: sha512-dCIq9FpEcyQyXKCkyzmlPTFNgrCzPudOe+mhvJU5zAtlBnGVy2yKxtfsxK2tQBThwq225jcvBjpw1Gr40uzZCA==}
    engines: {node: '>=8.0.0'}
    dependencies:
      cross-spawn: 7.0.3
      signal-exit: 3.0.7
    dev: true

  /fromentries/1.3.2:
    resolution: {integrity: sha512-cHEpEQHUg0f8XdtZCc2ZAhrHzKzT0MrFUTcvx+hfxYu7rGMDc5SKoXFh+n4YigxsHXRzc6OrCshdR1bWH6HHyg==}
    dev: true

  /fs.realpath/1.0.0:
    resolution: {integrity: sha512-OO0pH2lK6a0hZnAdau5ItzHPI6pUlvI7jMVnxUQRtw4owF2wk8lOSabtGDCTP4Ggrg2MbGnWO9X8K1t4+fGMDw==}
    dev: true

  /fsevents/2.3.2:
    resolution: {integrity: sha512-xiqMQR4xAeHTuB9uWm+fFRcIOgKBMiOBP+eXiyT7jsgVCq1bkVygt00oASowB7EdtpOHaaPgKt812P9ab+DDKA==}
    engines: {node: ^8.16.0 || ^10.6.0 || >=11.0.0}
    os: [darwin]
    requiresBuild: true
    dev: true
    optional: true

  /function-bind/1.1.1:
    resolution: {integrity: sha512-yIovAzMX49sF8Yl58fSCWJ5svSLuaibPxXQJFLmBObTuCr0Mf1KiPopGM9NiFjiYBCbfaa2Fh6breQ6ANVTI0A==}
    dev: true

  /function.prototype.name/1.1.5:
    resolution: {integrity: sha512-uN7m/BzVKQnCUF/iW8jYea67v++2u7m5UgENbHRtdDVclOUP+FMPlCNdmk0h/ysGyo2tavMJEDqJAkJdRa1vMA==}
    engines: {node: '>= 0.4'}
    dependencies:
      call-bind: 1.0.2
      define-properties: 1.1.4
      es-abstract: 1.21.1
      functions-have-names: 1.2.3
    dev: true

  /functions-have-names/1.2.3:
    resolution: {integrity: sha512-xckBUXyTIqT97tq2x2AMb+g163b5JFysYk0x4qxNFwbfQkmNZoiRHb6sPzI9/QV33WeuvVYBUIiD4NzNIyqaRQ==}
    dev: true

  /gensync/1.0.0-beta.2:
    resolution: {integrity: sha512-3hN7NaskYvMDLQY55gnW3NQ+mesEAepTqlg+VEbj7zzqEMBVNhzcGYYeqFo/TlYz6eQiFcp1HcsCZO+nGgS8zg==}
    engines: {node: '>=6.9.0'}
    dev: true

  /get-caller-file/2.0.5:
    resolution: {integrity: sha512-DyFP3BM/3YHTQOCUL/w0OZHR0lpKeGrxotcHWcqNEdnltqFwXVfhEBQ94eIo34AfQpo0rGki4cyIiftY06h2Fg==}
    engines: {node: 6.* || 8.* || >= 10.*}
    dev: true

  /get-func-name/2.0.0:
    resolution: {integrity: sha512-Hm0ixYtaSZ/V7C8FJrtZIuBBI+iSgL+1Aq82zSu8VQNB4S3Gk8e7Qs3VwBDJAhmRZcFqkl3tQu36g/Foh5I5ig==}
    dev: true

  /get-intrinsic/1.1.3:
    resolution: {integrity: sha512-QJVz1Tj7MS099PevUG5jvnt9tSkXN8K14dxQlikJuPt4uD9hHAHjLyLBiLR5zELelBdD9QNRAXZzsJx0WaDL9A==}
    dependencies:
      function-bind: 1.1.1
      has: 1.0.3
      has-symbols: 1.0.3
    dev: true

  /get-package-type/0.1.0:
    resolution: {integrity: sha512-pjzuKtY64GYfWizNAJ0fr9VqttZkNiK2iS430LtIHzjBEr6bX8Am2zm4sW4Ro5wjWW5cAlRL1qAMTcXbjNAO2Q==}
    engines: {node: '>=8.0.0'}
    dev: true

  /get-symbol-description/1.0.0:
    resolution: {integrity: sha512-2EmdH1YvIQiZpltCNgkuiUnyukzxM/R6NDJX31Ke3BG1Nq5b0S2PhX59UKi9vZpPDQVdqn+1IcaAwnzTT5vCjw==}
    engines: {node: '>= 0.4'}
    dependencies:
      call-bind: 1.0.2
      get-intrinsic: 1.1.3
    dev: true

  /glob-parent/5.1.2:
    resolution: {integrity: sha512-AOIgSQCepiJYwP3ARnGx+5VnTu2HBYdzbGP45eLw1vr3zB3vZLeyed1sC9hnbcOc9/SrMyM5RPQrkGz4aS9Zow==}
    engines: {node: '>= 6'}
    dependencies:
      is-glob: 4.0.3
    dev: true

  /glob/7.2.0:
    resolution: {integrity: sha512-lmLf6gtyrPq8tTjSmrO94wBeQbFR3HbLHbuyD69wuyQkImp2hWqMGB47OX65FBkPffO641IP9jWa1z4ivqG26Q==}
    dependencies:
      fs.realpath: 1.0.0
      inflight: 1.0.6
      inherits: 2.0.4
      minimatch: 3.1.2
      once: 1.4.0
      path-is-absolute: 1.0.1
    dev: true

  /glob/7.2.3:
    resolution: {integrity: sha512-nFR0zLpU2YCaRxwoCJvL6UvCH2JFyFVIvwTLsIf21AuHlMskA1hhTdk+LlYJtOlYt9v6dvszD2BGRqBL+iQK9Q==}
    dependencies:
      fs.realpath: 1.0.0
      inflight: 1.0.6
      inherits: 2.0.4
      minimatch: 3.1.2
      once: 1.4.0
      path-is-absolute: 1.0.1
    dev: true

  /globals/11.12.0:
    resolution: {integrity: sha512-WOBp/EEGUiIsJSp7wcv/y6MO+lV9UoncWqxuFfm8eBwzWNgyfBd6Gz+IeKQ9jCmyhoH99g15M3T+QaVHFjizVA==}
    engines: {node: '>=4'}
    dev: true

  /globalthis/1.0.3:
    resolution: {integrity: sha512-sFdI5LyBiNTHjRd7cGPWapiHWMOXKyuBNX/cWJ3NfzrZQVa8GI/8cofCl74AOVqq9W5kNmguTIzJ/1s2gyI9wA==}
    engines: {node: '>= 0.4'}
    dependencies:
      define-properties: 1.1.4
    dev: true

  /globby/13.1.3:
    resolution: {integrity: sha512-8krCNHXvlCgHDpegPzleMq07yMYTO2sXKASmZmquEYWEmCx6J5UTRbp5RwMJkTJGtcQ44YpiUYUiN0b9mzy8Bw==}
    engines: {node: ^12.20.0 || ^14.13.1 || >=16.0.0}
    dependencies:
      dir-glob: 3.0.1
      fast-glob: 3.2.12
      ignore: 5.2.4
      merge2: 1.4.1
      slash: 4.0.0
    dev: true

  /gopd/1.0.1:
    resolution: {integrity: sha512-d65bNlIadxvpb/A2abVdlqKqV563juRnZ1Wtk6s1sIR8uNsXR70xqIzVqxVf1eTqDunwT2MkczEeaezCKTZhwA==}
    dependencies:
      get-intrinsic: 1.1.3
    dev: true

  /graceful-fs/4.2.10:
    resolution: {integrity: sha512-9ByhssR2fPVsNZj478qUUbKfmL0+t5BDVyjShtyZZLiK7ZDAArFFfopyOTj0M05wE2tJPisA4iTnnXl2YoPvOA==}
    dev: true

  /has-bigints/1.0.2:
    resolution: {integrity: sha512-tSvCKtBr9lkF0Ex0aQiP9N+OpV4zi2r/Nee5VkRDbaqv35RLYMzbwQfFSZZH0kR+Rd6302UJZ2p/bJCEoR3VoQ==}
    dev: true

  /has-dynamic-import/2.0.1:
    resolution: {integrity: sha512-X3fbtsZmwb6W7fJGR9o7x65fZoodygCrZ3TVycvghP62yYQfS0t4RS0Qcz+j5tQYUKeSWS09tHkWW6WhFV3XhQ==}
    dependencies:
      call-bind: 1.0.2
      get-intrinsic: 1.1.3
    dev: true

  /has-flag/3.0.0:
    resolution: {integrity: sha512-sKJf1+ceQBr4SMkvQnBDNDtf4TXpVhVGateu0t918bl30FnbE2m4vNLX+VWe/dpjlb+HugGYzW7uQXH98HPEYw==}
    engines: {node: '>=4'}
    dev: true

  /has-flag/4.0.0:
    resolution: {integrity: sha512-EykJT/Q1KjTWctppgIAgfSO0tKVuZUjhgMr17kqTumMl6Afv3EISleU7qZUzoXDFTAHTDC4NOoG/ZxU3EvlMPQ==}
    engines: {node: '>=8'}
    dev: true

  /has-property-descriptors/1.0.0:
    resolution: {integrity: sha512-62DVLZGoiEBDHQyqG4w9xCuZ7eJEwNmJRWw2VY84Oedb7WFcA27fiEVe8oUQx9hAUJ4ekurquucTGwsyO1XGdQ==}
    dependencies:
      get-intrinsic: 1.1.3
    dev: true

  /has-proto/1.0.1:
    resolution: {integrity: sha512-7qE+iP+O+bgF9clE5+UoBFzE65mlBiVj3tKCrlNQ0Ogwm0BjpT/gK4SlLYDMybDh5I3TCTKnPPa0oMG7JDYrhg==}
    engines: {node: '>= 0.4'}
    dev: true

  /has-symbols/1.0.3:
    resolution: {integrity: sha512-l3LCuF6MgDNwTDKkdYGEihYjt5pRPbEg46rtlmnSPlUbgmB8LOIrKJbYYFBSbnPaJexMKtiPO8hmeRjRz2Td+A==}
    engines: {node: '>= 0.4'}
    dev: true

  /has-tostringtag/1.0.0:
    resolution: {integrity: sha512-kFjcSNhnlGV1kyoGk7OXKSawH5JOb/LzUc5w9B02hOTO0dfFRjbHQKvg1d6cf3HbeUmtU9VbbV3qzZ2Teh97WQ==}
    engines: {node: '>= 0.4'}
    dependencies:
      has-symbols: 1.0.3
    dev: true

  /has/1.0.3:
    resolution: {integrity: sha512-f2dvO0VU6Oej7RkWJGrehjbzMAjFp5/VKPp5tTpWIV4JHHZK1/BxbFRtf/siA2SWTe09caDmVtYYzWEIbBS4zw==}
    engines: {node: '>= 0.4.0'}
    dependencies:
      function-bind: 1.1.1
    dev: true

  /hasha/5.2.2:
    resolution: {integrity: sha512-Hrp5vIK/xr5SkeN2onO32H0MgNZ0f17HRNH39WfL0SYUNOTZ5Lz1TJ8Pajo/87dYGEFlLMm7mIc/k/s6Bvz9HQ==}
    engines: {node: '>=8'}
    dependencies:
      is-stream: 2.0.1
      type-fest: 0.8.1
    dev: true

  /he/1.2.0:
    resolution: {integrity: sha512-F/1DnUGPopORZi0ni+CvrCgHQ5FyEAHRLSApuYWMmrbSwoN2Mn/7k+Gl38gJnR7yyDZk6WLXwiGod1JOWNDKGw==}
    hasBin: true
    dev: true

  /html-escaper/2.0.2:
    resolution: {integrity: sha512-H2iMtd0I4Mt5eYiapRdIDjp+XzelXQ0tFE4JS7YFwFevXXMmOp9myNrUvCg0D6ws8iqkRPBfKHgbwig1SmlLfg==}
    dev: true

  /ieee754/1.2.1:
    resolution: {integrity: sha512-dcyqhDvX1C46lXZcVqCpK+FtMRQVdIMN6/Df5js2zouUsqG7I6sFxitIC+7KYK29KdXOLHdu9zL4sFnoVQnqaA==}
    dev: true

  /ignore/5.2.4:
    resolution: {integrity: sha512-MAb38BcSbH0eHNBxn7ql2NH/kX33OkB3lZ1BNdh7ENeRChHTYsTvWrMubiIAMNS2llXEEgZ1MUOBtXChP3kaFQ==}
    engines: {node: '>= 4'}
    dev: true

  /imurmurhash/0.1.4:
    resolution: {integrity: sha512-JmXMZ6wuvDmLiHEml9ykzqO6lwFbof0GG4IkcGaENdCRDDmMVnny7s5HsIgHCbaq0w2MyPhDqkhTUgS2LU2PHA==}
    engines: {node: '>=0.8.19'}
    dev: true

  /indent-string/4.0.0:
    resolution: {integrity: sha512-EdDDZu4A2OyIK7Lr/2zG+w5jmbuk1DVBnEwREQvBzspBJkCEbRa8GxU1lghYcaGJCnRWibjDXlq779X1/y5xwg==}
    engines: {node: '>=8'}
    dev: true

  /indent-string/5.0.0:
    resolution: {integrity: sha512-m6FAo/spmsW2Ab2fU35JTYwtOKa2yAwXSwgjSv1TJzh4Mh7mC3lzAOVLBprb72XsTrgkEIsl7YrFNAiDiRhIGg==}
    engines: {node: '>=12'}
    dev: true

  /inflight/1.0.6:
    resolution: {integrity: sha512-k92I/b08q4wvFscXCLvqfsHCrjrF7yiXsQuIVvVE7N82W3+aqpzuUdBbfhWcy/FZR3/4IgflMgKLOsvPDrGCJA==}
    dependencies:
      once: 1.4.0
      wrappy: 1.0.2
    dev: true

  /inherits/2.0.4:
    resolution: {integrity: sha512-k/vGaX4/Yla3WzyMCvTQOXYeIHvqOKtnqBduzTHpzpQZzAskKMhZ2K+EnBiSM9zGSoIFeMpXKxa4dYeZIQqewQ==}
    dev: true

  /internal-slot/1.0.4:
    resolution: {integrity: sha512-tA8URYccNzMo94s5MQZgH8NB/XTa6HsOo0MLfXTKKEnHVVdegzaQoFZ7Jp44bdvLvY2waT5dc+j5ICEswhi7UQ==}
    engines: {node: '>= 0.4'}
    dependencies:
      get-intrinsic: 1.1.3
      has: 1.0.3
      side-channel: 1.0.4
    dev: true

  /is-arguments/1.1.1:
    resolution: {integrity: sha512-8Q7EARjzEnKpt/PCD7e1cgUS0a6X8u5tdSiMqXhojOdoV9TsMsiO+9VLC5vAmO8N7/GmXn7yjR8qnA6bVAEzfA==}
    engines: {node: '>= 0.4'}
    dependencies:
      call-bind: 1.0.2
      has-tostringtag: 1.0.0
    dev: true

  /is-array-buffer/3.0.1:
    resolution: {integrity: sha512-ASfLknmY8Xa2XtB4wmbz13Wu202baeA18cJBCeCy0wXUHZF0IPyVEXqKEcd+t2fNSLLL1vC6k7lxZEojNbISXQ==}
    dependencies:
      call-bind: 1.0.2
      get-intrinsic: 1.1.3
      is-typed-array: 1.1.10
    dev: true

  /is-bigint/1.0.4:
    resolution: {integrity: sha512-zB9CruMamjym81i2JZ3UMn54PKGsQzsJeo6xvN3HJJ4CAsQNB6iRutp2To77OfCNuoxspsIhzaPoO1zyCEhFOg==}
    dependencies:
      has-bigints: 1.0.2
    dev: true

  /is-binary-path/2.1.0:
    resolution: {integrity: sha512-ZMERYes6pDydyuGidse7OsHxtbI7WVeUEozgR/g7rd0xUimYNlvZRE/K2MgZTjWy725IfelLeVcEM97mmtRGXw==}
    engines: {node: '>=8'}
    dependencies:
      binary-extensions: 2.2.0
    dev: true

  /is-boolean-object/1.1.2:
    resolution: {integrity: sha512-gDYaKHJmnj4aWxyj6YHyXVpdQawtVLHU5cb+eztPGczf6cjuTdwve5ZIEfgXqH4e57An1D1AKf8CZ3kYrQRqYA==}
    engines: {node: '>= 0.4'}
    dependencies:
      call-bind: 1.0.2
      has-tostringtag: 1.0.0
    dev: true

  /is-callable/1.2.7:
    resolution: {integrity: sha512-1BC0BVFhS/p0qtw6enp8e+8OD0UrK0oFLztSjNzhcKA3WDuJxxAPXzPuPtKkjEY9UUoEWlX/8fgKeu2S8i9JTA==}
    engines: {node: '>= 0.4'}
    dev: true

  /is-core-module/2.11.0:
    resolution: {integrity: sha512-RRjxlvLDkD1YJwDbroBHMb+cukurkDWNyHx7D3oNB5x9rb5ogcksMC5wHCadcXoo67gVr/+3GFySh3134zi6rw==}
    dependencies:
      has: 1.0.3
    dev: true

  /is-date-object/1.0.5:
    resolution: {integrity: sha512-9YQaSxsAiSwcvS33MBk3wTCVnWK+HhF8VZR2jRxehM16QcVOdHqPn4VPHmRK4lSr38n9JriurInLcP90xsYNfQ==}
    engines: {node: '>= 0.4'}
    dependencies:
      has-tostringtag: 1.0.0
    dev: true

  /is-extglob/2.1.1:
    resolution: {integrity: sha512-SbKbANkN603Vi4jEZv49LeVJMn4yGwsbzZworEoyEiutsN3nJYdbO36zfhGJ6QEDpOZIFkDtnq5JRxmvl3jsoQ==}
    engines: {node: '>=0.10.0'}
    dev: true

  /is-fullwidth-code-point/3.0.0:
    resolution: {integrity: sha512-zymm5+u+sCsSWyD9qNaejV3DFvhCKclKdizYaJUuHA83RLjb7nSuGnddCHGv0hk+KY7BMAlsWeK4Ueg6EV6XQg==}
    engines: {node: '>=8'}
    dev: true

  /is-generator-function/1.0.10:
    resolution: {integrity: sha512-jsEjy9l3yiXEQ+PsXdmBwEPcOxaXWLspKdplFUVI9vq1iZgIekeC0L167qeu86czQaxed3q/Uzuw0swL0irL8A==}
    engines: {node: '>= 0.4'}
    dependencies:
      has-tostringtag: 1.0.0
    dev: true

  /is-glob/4.0.3:
    resolution: {integrity: sha512-xelSayHH36ZgE7ZWhli7pW34hNbNl8Ojv5KVmkJD4hBdD3th8Tfk9vYasLM+mXWOZhFkgZfxhLSnrwRr4elSSg==}
    engines: {node: '>=0.10.0'}
    dependencies:
      is-extglob: 2.1.1
    dev: true

  /is-interactive/2.0.0:
    resolution: {integrity: sha512-qP1vozQRI+BMOPcjFzrjXuQvdak2pHNUMZoeG2eRbiSqyvbEf/wQtEOTOX1guk6E3t36RkaqiSt8A/6YElNxLQ==}
    engines: {node: '>=12'}
    dev: true

  /is-map/2.0.2:
    resolution: {integrity: sha512-cOZFQQozTha1f4MxLFzlgKYPTyj26picdZTx82hbc/Xf4K/tZOOXSCkMvU4pKioRXGDLJRn0GM7Upe7kR721yg==}
    dev: true

  /is-negative-zero/2.0.2:
    resolution: {integrity: sha512-dqJvarLawXsFbNDeJW7zAz8ItJ9cd28YufuuFzh0G8pNHjJMnY08Dv7sYX2uF5UpQOwieAeOExEYAWWfu7ZZUA==}
    engines: {node: '>= 0.4'}
    dev: true

  /is-number-object/1.0.7:
    resolution: {integrity: sha512-k1U0IRzLMo7ZlYIfzRu23Oh6MiIFasgpb9X76eqfFZAqwH44UI4KTBvBYIZ1dSL9ZzChTB9ShHfLkR4pdW5krQ==}
    engines: {node: '>= 0.4'}
    dependencies:
      has-tostringtag: 1.0.0
    dev: true

  /is-number/7.0.0:
    resolution: {integrity: sha512-41Cifkg6e8TylSpdtTpeLVMqvSBEVzTttHvERD741+pnZ8ANv0004MRL43QKPDlK9cGvNp6NZWZUBlbGXYxxng==}
    engines: {node: '>=0.12.0'}
    dev: true

  /is-plain-obj/2.1.0:
    resolution: {integrity: sha512-YWnfyRwxL/+SsrWYfOpUtz5b3YD+nyfkHvjbcanzk8zgyO4ASD67uVMRt8k5bM4lLMDnXfriRhOpemw+NfT1eA==}
    engines: {node: '>=8'}
    dev: true

  /is-regex/1.1.4:
    resolution: {integrity: sha512-kvRdxDsxZjhzUX07ZnLydzS1TU/TJlTUHHY4YLL87e37oUA49DfkLqgy+VjFocowy29cKvcSiu+kIv728jTTVg==}
    engines: {node: '>= 0.4'}
    dependencies:
      call-bind: 1.0.2
      has-tostringtag: 1.0.0
    dev: true

  /is-set/2.0.2:
    resolution: {integrity: sha512-+2cnTEZeY5z/iXGbLhPrOAaK/Mau5k5eXq9j14CpRTftq0pAJu2MwVRSZhyZWBzx3o6X795Lz6Bpb6R0GKf37g==}
    dev: true

  /is-shared-array-buffer/1.0.2:
    resolution: {integrity: sha512-sqN2UDu1/0y6uvXyStCOzyhAjCSlHceFoMKJW8W9EU9cvic/QdsZ0kEU93HEy3IUEFZIiH/3w+AH/UQbPHNdhA==}
    dependencies:
      call-bind: 1.0.2
    dev: true

  /is-stream/2.0.1:
    resolution: {integrity: sha512-hFoiJiTl63nn+kstHGBtewWSKnQLpyb155KHheA1l39uvtO9nWIop1p3udqPcUd/xbF1VLMO4n7OI6p7RbngDg==}
    engines: {node: '>=8'}
    dev: true

  /is-stream/3.0.0:
    resolution: {integrity: sha512-LnQR4bZ9IADDRSkvpqMGvt/tEJWclzklNgSw48V5EAaAeDd6qGvN8ei6k5p0tvxSR171VmGyHuTiAOfxAbr8kA==}
    engines: {node: ^12.20.0 || ^14.13.1 || >=16.0.0}
    dev: true

  /is-string/1.0.7:
    resolution: {integrity: sha512-tE2UXzivje6ofPW7l23cjDOMa09gb7xlAqG6jG5ej6uPV32TlWP3NKPigtaGeHNu9fohccRYvIiZMfOOnOYUtg==}
    engines: {node: '>= 0.4'}
    dependencies:
      has-tostringtag: 1.0.0
    dev: true

  /is-symbol/1.0.4:
    resolution: {integrity: sha512-C/CPBqKWnvdcxqIARxyOh4v1UUEOCHpgDa0WYgpKDFMszcrPcffg5uhwSgPCLD2WWxmq6isisz87tzT01tuGhg==}
    engines: {node: '>= 0.4'}
    dependencies:
      has-symbols: 1.0.3
    dev: true

  /is-typed-array/1.1.10:
    resolution: {integrity: sha512-PJqgEHiWZvMpaFZ3uTc8kHPM4+4ADTlDniuQL7cU/UDA0Ql7F70yGfHph3cLNe+c9toaigv+DFzTJKhc2CtO6A==}
    engines: {node: '>= 0.4'}
    dependencies:
      available-typed-arrays: 1.0.5
      call-bind: 1.0.2
      for-each: 0.3.3
      gopd: 1.0.1
      has-tostringtag: 1.0.0
    dev: true

  /is-typedarray/1.0.0:
    resolution: {integrity: sha512-cyA56iCMHAh5CdzjJIa4aohJyeO1YbwLi3Jc35MmRU6poroFjIGZzUzupGiRPOjgHg9TLu43xbpwXk523fMxKA==}
    dev: true

  /is-unicode-supported/0.1.0:
    resolution: {integrity: sha512-knxG2q4UC3u8stRGyAVJCOdxFmv5DZiRcdlIaAQXAbSfJya+OhopNotLQrstBhququ4ZpuKbDc/8S6mgXgPFPw==}
    engines: {node: '>=10'}
    dev: true

  /is-unicode-supported/1.3.0:
    resolution: {integrity: sha512-43r2mRvz+8JRIKnWJ+3j8JtjRKZ6GmjzfaE/qiBJnikNnYv/6bagRJ1kUhNk8R5EX/GkobD+r+sfxCPJsiKBLQ==}
    engines: {node: '>=12'}
    dev: true

  /is-weakmap/2.0.1:
    resolution: {integrity: sha512-NSBR4kH5oVj1Uwvv970ruUkCV7O1mzgVFO4/rev2cLRda9Tm9HrL70ZPut4rOHgY0FNrUu9BCbXA2sdQ+x0chA==}
    dev: true

  /is-weakref/1.0.2:
    resolution: {integrity: sha512-qctsuLZmIQ0+vSSMfoVvyFe2+GSEvnmZ2ezTup1SBse9+twCCeial6EEi3Nc2KFcf6+qz2FBPnjXsk8xhKSaPQ==}
    dependencies:
      call-bind: 1.0.2
    dev: true

  /is-weakset/2.0.2:
    resolution: {integrity: sha512-t2yVvttHkQktwnNNmBQ98AhENLdPUTDTE21uPqAQ0ARwQfGeQKRVS0NNurH7bTf7RrvcVn1OOge45CnBeHCSmg==}
    dependencies:
      call-bind: 1.0.2
      get-intrinsic: 1.1.3
    dev: true

  /is-windows/1.0.2:
    resolution: {integrity: sha512-eXK1UInq2bPmjyX6e3VHIzMLobc4J94i4AWn+Hpq3OU5KkrRC96OAcR3PRJ/pGu6m8TRnBHP9dkXQVsT/COVIA==}
    engines: {node: '>=0.10.0'}
    dev: true

  /isarray/2.0.5:
    resolution: {integrity: sha512-xHjhDr3cNBK0BzdUJSPXZntQUx/mwMS5Rw4A7lPJ90XGAO6ISP/ePDNuo0vhqOZU+UD5JoodwCAAoZQd3FeAKw==}
    dev: true

  /isexe/2.0.0:
    resolution: {integrity: sha512-RHxMLp9lnKHGHRng9QFhRCMbYAcVpn69smSGcq3f36xjgVVWThj4qqLbTLlq7Ssj8B+fIQ1EuCEGI2lKsyQeIw==}
    dev: true

  /istanbul-lib-coverage/3.2.0:
    resolution: {integrity: sha512-eOeJ5BHCmHYvQK7xt9GkdHuzuCGS1Y6g9Gvnx3Ym33fz/HpLRYxiS0wHNr+m/MBC8B647Xt608vCDEvhl9c6Mw==}
    engines: {node: '>=8'}
    dev: true

  /istanbul-lib-hook/3.0.0:
    resolution: {integrity: sha512-Pt/uge1Q9s+5VAZ+pCo16TYMWPBIl+oaNIjgLQxcX0itS6ueeaA+pEfThZpH8WxhFgCiEb8sAJY6MdUKgiIWaQ==}
    engines: {node: '>=8'}
    dependencies:
      append-transform: 2.0.0
    dev: true

  /istanbul-lib-instrument/4.0.3:
    resolution: {integrity: sha512-BXgQl9kf4WTCPCCpmFGoJkz/+uhvm7h7PFKUYxh7qarQd3ER33vHG//qaE8eN25l07YqZPpHXU9I09l/RD5aGQ==}
    engines: {node: '>=8'}
    dependencies:
      '@babel/core': 7.20.12
      '@istanbuljs/schema': 0.1.3
      istanbul-lib-coverage: 3.2.0
      semver: 6.3.0
    transitivePeerDependencies:
      - supports-color
    dev: true

  /istanbul-lib-processinfo/2.0.3:
    resolution: {integrity: sha512-NkwHbo3E00oybX6NGJi6ar0B29vxyvNwoC7eJ4G4Yq28UfY758Hgn/heV8VRFhevPED4LXfFz0DQ8z/0kw9zMg==}
    engines: {node: '>=8'}
    dependencies:
      archy: 1.0.0
      cross-spawn: 7.0.3
      istanbul-lib-coverage: 3.2.0
      p-map: 3.0.0
      rimraf: 3.0.2
      uuid: 8.3.2
    dev: true

  /istanbul-lib-report/3.0.0:
    resolution: {integrity: sha512-wcdi+uAKzfiGT2abPpKZ0hSU1rGQjUQnLvtY5MpQ7QCTahD3VODhcu4wcfY1YtkGaDD5yuydOLINXsfbus9ROw==}
    engines: {node: '>=8'}
    dependencies:
      istanbul-lib-coverage: 3.2.0
      make-dir: 3.1.0
      supports-color: 7.2.0
    dev: true

  /istanbul-lib-source-maps/4.0.1:
    resolution: {integrity: sha512-n3s8EwkdFIJCG3BPKBYvskgXGoy88ARzvegkitk60NxRdwltLOTaH7CUiMRXvwYorl0Q712iEjcWB+fK/MrWVw==}
    engines: {node: '>=10'}
    dependencies:
      debug: 4.3.4
      istanbul-lib-coverage: 3.2.0
      source-map: 0.6.1
    transitivePeerDependencies:
      - supports-color
    dev: true

  /istanbul-reports/3.1.5:
    resolution: {integrity: sha512-nUsEMa9pBt/NOHqbcbeJEgqIlY/K7rVWUX6Lql2orY5e9roQOthbR3vtY4zzf2orPELg80fnxxk9zUyPlgwD1w==}
    engines: {node: '>=8'}
    dependencies:
      html-escaper: 2.0.2
      istanbul-lib-report: 3.0.0
    dev: true

  /js-tokens/4.0.0:
    resolution: {integrity: sha512-RdJUflcE3cUzKiMqQgsCu06FPu9UdIJO0beYbPhHN4k6apgJtifcoCtT9bcxOpYBtpD2kCM6Sbzg4CausW/PKQ==}
    dev: true

  /js-yaml/3.14.1:
    resolution: {integrity: sha512-okMH7OXXJ7YrN9Ok3/SXrnu4iX9yOk+25nqX4imS2npuvTYDmo/QEZoqwZkYaIDk3jVvBOTOIEgEhaLOynBS9g==}
    hasBin: true
    dependencies:
      argparse: 1.0.10
      esprima: 4.0.1
    dev: true

  /js-yaml/4.1.0:
    resolution: {integrity: sha512-wpxZs9NoxZaJESJGIZTyDEaYpl0FKSA+FB9aJiyemKhMwkxQg63h4T1KJgUGHpTqPDNRcmmYLugrRjJlBtWvRA==}
    hasBin: true
    dependencies:
      argparse: 2.0.1
    dev: true

  /jsesc/2.5.2:
    resolution: {integrity: sha512-OYu7XEzjkCQ3C5Ps3QIZsQfNpqoJyZZA99wd9aWd05NCtC5pWOkShK2mkL6HXQR6/Cy2lbNdPlZBpuQHXE63gA==}
    engines: {node: '>=4'}
    hasBin: true
    dev: true

  /json5/2.2.3:
    resolution: {integrity: sha512-XmOWe7eyHYH14cLdVPoyg+GOH3rYX++KpzrylJwSW98t3Nk+U8XOl8FWKOgwtzdb8lXGf6zYwDUzeHMWfxasyg==}
    engines: {node: '>=6'}
    hasBin: true
    dev: true

  /junk/4.0.0:
    resolution: {integrity: sha512-ojtSU++zLJ3jQG9bAYjg94w+/DOJtRyD7nPaerMFrBhmdVmiV5/exYH5t4uHga4G/95nT6hr1OJoKIFbYbrW5w==}
    engines: {node: '>=12.20'}
    dev: true

  /kleur/4.1.5:
    resolution: {integrity: sha512-o+NO+8WrRiQEE4/7nwRJhN1HWpVmJm511pBHUxPLtp0BUISzlBplORYSmTclCnJvQq2tKu/sgl3xVpkc7ZWuQQ==}
    engines: {node: '>=6'}
    dev: true

  /lilconfig/2.0.6:
    resolution: {integrity: sha512-9JROoBW7pobfsx+Sq2JsASvCo6Pfo6WWoUW79HuB1BCoBXD4PLWJPqDF6fNj67pqBYTbAHkE57M1kS/+L1neOg==}
    engines: {node: '>=10'}
    dev: true

  /locate-path/5.0.0:
    resolution: {integrity: sha512-t7hw9pI+WvuwNJXwk5zVHpyhIqzg2qTlklJOf0mVxGSbe3Fp2VieZcduNYjaLDoy6p9uGpQEGWG87WpMKlNq8g==}
    engines: {node: '>=8'}
    dependencies:
      p-locate: 4.1.0
    dev: true

  /locate-path/6.0.0:
    resolution: {integrity: sha512-iPZK6eYjbxRu3uB4/WZ3EsEIMJFMqAoopl3R+zuq0UjcAm/MO6KCweDgPfP3elTztoKP3KtnVHxTn2NHBSDVUw==}
    engines: {node: '>=10'}
    dependencies:
      p-locate: 5.0.0
    dev: true

  /lodash.flattendeep/4.4.0:
    resolution: {integrity: sha512-uHaJFihxmJcEX3kT4I23ABqKKalJ/zDrDg0lsFtc1h+3uw49SIJ5beyhx5ExVRti3AvKoOJngIj7xz3oylPdWQ==}
    dev: true

  /lodash/4.17.21:
    resolution: {integrity: sha512-v2kDEe57lecTulaDIuNTPy3Ry4gLGJ6Z1O3vE1krgXZNrsQ+LFTGHVxVjcXPs17LhbZVGedAJv8XZ1tvj5FvSg==}
    dev: true

  /log-symbols/4.1.0:
    resolution: {integrity: sha512-8XPvpAA8uyhfteu8pIvQxpJZ7SYYdpUivZpGy6sFsBuKRY/7rQGavedeB8aK+Zkyq6upMFVL/9AW6vOYzfRyLg==}
    engines: {node: '>=10'}
    dependencies:
      chalk: 4.1.2
      is-unicode-supported: 0.1.0
    dev: true

  /log-symbols/5.1.0:
    resolution: {integrity: sha512-l0x2DvrW294C9uDCoQe1VSU4gf529FkSZ6leBl4TiqZH/e+0R7hSfHQBNut2mNygDgHwvYHfFLn6Oxb3VWj2rA==}
    engines: {node: '>=12'}
    dependencies:
      chalk: 5.2.0
      is-unicode-supported: 1.3.0
    dev: true

  /loupe/2.3.6:
    resolution: {integrity: sha512-RaPMZKiMy8/JruncMU5Bt6na1eftNoo++R4Y+N2FrxkDVTrGvcyzFTsaGif4QTeKESheMGegbhw6iUAq+5A8zA==}
    dependencies:
      get-func-name: 2.0.0
    dev: true

  /lru-cache/5.1.1:
    resolution: {integrity: sha512-KpNARQA3Iwv+jTA0utUVVbrh+Jlrr1Fv0e56GGzAFOXN7dk/FviaDW8LHmK52DlcH4WP2n6gI8vN1aesBFgo9w==}
    dependencies:
      yallist: 3.1.1
    dev: true

  /make-dir/3.1.0:
    resolution: {integrity: sha512-g3FeP20LNwhALb/6Cz6Dd4F2ngze0jz7tbzrD2wAV+o9FeNHe4rL+yK2md0J/fiSf1sa1ADhXqi5+oVwOM/eGw==}
    engines: {node: '>=8'}
    dependencies:
      semver: 6.3.0
    dev: true

  /matchit/1.1.0:
    resolution: {integrity: sha512-+nGYoOlfHmxe5BW5tE0EMJppXEwdSf8uBA1GTZC7Q77kbT35+VKLYJMzVNWCHSsga1ps1tPYFtFyvxvKzWVmMA==}
    engines: {node: '>=6'}
    dependencies:
      '@arr/every': 1.0.1
    dev: true

  /merge-options/3.0.4:
    resolution: {integrity: sha512-2Sug1+knBjkaMsMgf1ctR1Ujx+Ayku4EdJN4Z+C2+JzoeF7A3OZ9KM2GY0CpQS51NR61LTurMJrRKPhSs3ZRTQ==}
    engines: {node: '>=10'}
    dependencies:
      is-plain-obj: 2.1.0
    dev: true

  /merge2/1.4.1:
    resolution: {integrity: sha512-8q7VEgMJW4J8tcfVPy8g09NcQwZdbwFEqhe/WZkoIzjn/3TGDwtOCYtXGxA3O8tPzpczCCDgv+P2P5y00ZJOOg==}
    engines: {node: '>= 8'}
    dev: true

  /micromatch/4.0.5:
    resolution: {integrity: sha512-DMy+ERcEW2q8Z2Po+WNXuw3c5YaUSFjAO5GsJqfEl7UjvtIuFKO6ZrKvcItdy98dwFI2N1tg3zNIdKaQT+aNdA==}
    engines: {node: '>=8.6'}
    dependencies:
      braces: 3.0.2
      picomatch: 2.3.1
    dev: true

  /mimic-fn/2.1.0:
    resolution: {integrity: sha512-OqbOk5oEQeAZ8WXWydlu9HJjz9WVdEIvamMCcXmuqUYjTknH/sqsWvhQ3vgwKFRR1HpjvNBKQ37nbJgYzGqGcg==}
    engines: {node: '>=6'}
    dev: true

  /minimatch/3.1.2:
    resolution: {integrity: sha512-J7p63hRiAjw1NDEww1W7i37+ByIrOWO5XQQAzZ3VOcL0PNybwpfmV/N05zFAzwQ9USyEcX6t3UO+K5aqBQOIHw==}
    dependencies:
      brace-expansion: 1.1.11
    dev: true

  /minimatch/5.0.1:
    resolution: {integrity: sha512-nLDxIFRyhDblz3qMuq+SoRZED4+miJ/G+tdDrjkkkRnjAsBexeGpgjLEQ0blJy7rHhR2b93rhQY4SvyWu9v03g==}
    engines: {node: '>=10'}
    dependencies:
      brace-expansion: 2.0.1
    dev: true

  /minimist/1.2.7:
    resolution: {integrity: sha512-bzfL1YUZsP41gmu/qjrEk0Q6i2ix/cVeAhbCbqH9u3zYutS1cLg00qhrD0M2MVdCcx4Sc0UpP2eBWo9rotpq6g==}
    dev: true

  /mocha/10.2.0:
    resolution: {integrity: sha512-IDY7fl/BecMwFHzoqF2sg/SHHANeBoMMXFlS9r0OXKDssYE1M5O43wUY/9BVPeIvfH2zmEbBfseqN9gBQZzXkg==}
    engines: {node: '>= 14.0.0'}
    hasBin: true
    dependencies:
      ansi-colors: 4.1.1
      browser-stdout: 1.3.1
      chokidar: 3.5.3
      debug: 4.3.4_supports-color@8.1.1
      diff: 5.0.0
      escape-string-regexp: 4.0.0
      find-up: 5.0.0
      glob: 7.2.0
      he: 1.2.0
      js-yaml: 4.1.0
      log-symbols: 4.1.0
      minimatch: 5.0.1
      ms: 2.1.3
      nanoid: 3.3.3
      serialize-javascript: 6.0.0
      strip-json-comments: 3.1.1
      supports-color: 8.1.1
      workerpool: 6.2.1
      yargs: 16.2.0
      yargs-parser: 20.2.4
      yargs-unparser: 2.0.0
    dev: true

  /mri/1.2.0:
    resolution: {integrity: sha512-tzzskb3bG8LvYGFF/mDTpq3jpI6Q9wc3LEmBaghu+DdCssd1FakN7Bc0hVNmEyGq1bq3RgfkCb3cmQLpNPOroA==}
    engines: {node: '>=4'}
    dev: true

  /mrmime/1.0.1:
    resolution: {integrity: sha512-hzzEagAgDyoU1Q6yg5uI+AorQgdvMCur3FcKf7NhMKWsaYg+RnbTyHRa/9IlLF9rf455MOCtcqqrQQ83pPP7Uw==}
    engines: {node: '>=10'}
    dev: true

  /ms/2.1.2:
    resolution: {integrity: sha512-sGkPx+VjMtmA6MX27oA4FBFELFCZZ4S4XqeGOXCv68tT+jb3vk/RyaKWP0PTKyWtmLSM0b+adUTEvbs1PEaH2w==}
    dev: true

  /ms/2.1.3:
    resolution: {integrity: sha512-6FlzubTLZG3J2a/NVCAleEhjzq5oxgHyaCU9yYXvcLsvoVaHJq/s5xXI6/XXP6tz7R9xAOtHnSO/tXtF3WRTlA==}
    dev: true

  /multiformats/11.0.1:
    resolution: {integrity: sha512-atWruyH34YiknSdL5yeIir00EDlJRpHzELYQxG7Iy29eCyL+VrZHpPrX5yqlik3jnuqpLpRKVZ0SGVb9UzKaSA==}
    engines: {node: '>=16.0.0', npm: '>=7.0.0'}

  /nanoid/3.3.3:
    resolution: {integrity: sha512-p1sjXuopFs0xg+fPASzQ28agW1oHD7xDsd9Xkf3T15H3c/cifrFHVwrh74PdoklAPi+i7MdRsE47vm2r6JoB+w==}
    engines: {node: ^10 || ^12 || ^13.7 || ^14 || >=15.0.1}
    hasBin: true
    dev: true

  /nanoid/3.3.4:
    resolution: {integrity: sha512-MqBkQh/OHTS2egovRtLk45wEyNXwF+cokD+1YPf9u5VfJiRdAiRwB2froX5Co9Rh20xs4siNPm8naNotSD6RBw==}
    engines: {node: ^10 || ^12 || ^13.7 || ^14 || >=15.0.1}
    hasBin: true
    dev: true

  /nested-error-stacks/2.1.1:
    resolution: {integrity: sha512-9iN1ka/9zmX1ZvLV9ewJYEk9h7RyRRtqdK0woXcqohu8EWIerfPUjYJPg0ULy0UqP7cslmdGc8xKDJcojlKiaw==}
    dev: true

  /node-preload/0.2.1:
    resolution: {integrity: sha512-RM5oyBy45cLEoHqCeh+MNuFAxO0vTFBLskvQbOKnEE7YTTSN4tbN8QWDIPQ6L+WvKsB/qLEGpYe2ZZ9d4W9OIQ==}
    engines: {node: '>=8'}
    dependencies:
      process-on-spawn: 1.0.0
    dev: true

  /node-releases/2.0.8:
    resolution: {integrity: sha512-dFSmB8fFHEH/s81Xi+Y/15DQY6VHW81nXRj86EMSL3lmuTmK1e+aT4wrFCkTbm+gSwkw4KpX+rT/pMM2c1mF+A==}
    dev: true

  /normalize-path/3.0.0:
    resolution: {integrity: sha512-6eZs5Ls3WtCisHWp9S2GUy8dqkpGi4BVSz3GaqiE6ezub0512ESztXUwUB6C6IKbQkY2Pnb/mD4WYojCRwcwLA==}
    engines: {node: '>=0.10.0'}
    dev: true

  /nyc/15.1.0:
    resolution: {integrity: sha512-jMW04n9SxKdKi1ZMGhvUTHBN0EICCRkHemEoE5jm6mTYcqcdas0ATzgUgejlQUHMvpnOZqGB5Xxsv9KxJW1j8A==}
    engines: {node: '>=8.9'}
    hasBin: true
    dependencies:
      '@istanbuljs/load-nyc-config': 1.1.0
      '@istanbuljs/schema': 0.1.3
      caching-transform: 4.0.0
      convert-source-map: 1.9.0
      decamelize: 1.2.0
      find-cache-dir: 3.3.2
      find-up: 4.1.0
      foreground-child: 2.0.0
      get-package-type: 0.1.0
      glob: 7.2.3
      istanbul-lib-coverage: 3.2.0
      istanbul-lib-hook: 3.0.0
      istanbul-lib-instrument: 4.0.3
      istanbul-lib-processinfo: 2.0.3
      istanbul-lib-report: 3.0.0
      istanbul-lib-source-maps: 4.0.1
      istanbul-reports: 3.1.5
      make-dir: 3.1.0
      node-preload: 0.2.1
      p-map: 3.0.0
      process-on-spawn: 1.0.0
      resolve-from: 5.0.0
      rimraf: 3.0.2
      signal-exit: 3.0.7
      spawn-wrap: 2.0.0
      test-exclude: 6.0.0
      yargs: 15.4.1
    transitivePeerDependencies:
      - supports-color
    dev: true

  /object-inspect/1.12.3:
    resolution: {integrity: sha512-geUvdk7c+eizMNUDkRpW1wJwgfOiOeHbxBR/hLXK1aT6zmVSO0jsQcs7fj6MGw89jC/cjGfLcNOrtMYtGqm81g==}
    dev: true

  /object-is/1.1.5:
    resolution: {integrity: sha512-3cyDsyHgtmi7I7DfSSI2LDp6SK2lwvtbg0p0R1e0RvTqF5ceGx+K2dfSjm1bKDMVCFEDAQvy+o8c6a7VujOddw==}
    engines: {node: '>= 0.4'}
    dependencies:
      call-bind: 1.0.2
      define-properties: 1.1.4
    dev: true

  /object-keys/1.1.1:
    resolution: {integrity: sha512-NuAESUOUMrlIXOfHKzD6bpPu3tYt3xvjNdRIQ+FeT0lNb4K8WR70CaDxhuNguS2XG+GjkyMwOzsN5ZktImfhLA==}
    engines: {node: '>= 0.4'}
    dev: true

  /object.assign/4.1.4:
    resolution: {integrity: sha512-1mxKf0e58bvyjSCtKYY4sRe9itRk3PJpquJOjeIkz885CczcI4IvJJDLPS72oowuSh+pBxUFROpX+TU++hxhZQ==}
    engines: {node: '>= 0.4'}
    dependencies:
      call-bind: 1.0.2
      define-properties: 1.1.4
      has-symbols: 1.0.3
      object-keys: 1.1.1
    dev: true

  /once/1.4.0:
    resolution: {integrity: sha512-lNaJgI+2Q5URQBkccEKHTQOPaXdUxnZZElQTZY0MFUAuaEqe1E+Nyvgdz/aIyNi6Z9MzO5dv1H8n58/GELp3+w==}
    dependencies:
      wrappy: 1.0.2
    dev: true

  /one-webcrypto/1.0.3:
    resolution: {integrity: sha512-fu9ywBVBPx0gS9K0etIROTiCkvI5S1TDjFsYFb3rC1ewFxeOqsbzq7aIMBHsYfrTHBcGXJaONXXjTl8B01cW1Q==}
    dev: false

  /onetime/5.1.2:
    resolution: {integrity: sha512-kbpaSSGJTWdAY5KPVeMOKXSrPtr8C8C7wodJbcsd51jRnmD+GZu8Y0VoU6Dm5Z4vWr0Ig/1NKuWRKf7j5aaYSg==}
    engines: {node: '>=6'}
    dependencies:
      mimic-fn: 2.1.0
    dev: true

  /ora/6.1.2:
    resolution: {integrity: sha512-EJQ3NiP5Xo94wJXIzAyOtSb0QEIAUu7m8t6UZ9krbz0vAJqr92JpcK/lEXg91q6B9pEGqrykkd2EQplnifDSBw==}
    engines: {node: ^12.20.0 || ^14.13.1 || >=16.0.0}
    dependencies:
      bl: 5.1.0
      chalk: 5.2.0
      cli-cursor: 4.0.0
      cli-spinners: 2.7.0
      is-interactive: 2.0.0
      is-unicode-supported: 1.3.0
      log-symbols: 5.1.0
      strip-ansi: 7.0.1
      wcwidth: 1.0.1
    dev: true

  /p-event/4.2.0:
    resolution: {integrity: sha512-KXatOjCRXXkSePPb1Nbi0p0m+gQAwdlbhi4wQKJPI1HsMQS9g+Sqp2o+QHziPr7eYJyOZet836KoHEVM1mwOrQ==}
    engines: {node: '>=8'}
    dependencies:
      p-timeout: 3.2.0
    dev: true

  /p-filter/3.0.0:
    resolution: {integrity: sha512-QtoWLjXAW++uTX67HZQz1dbTpqBfiidsB6VtQUC9iR85S120+s0T5sO6s+B5MLzFcZkrEd/DGMmCjR+f2Qpxwg==}
    engines: {node: ^12.20.0 || ^14.13.1 || >=16.0.0}
    dependencies:
      p-map: 5.5.0
    dev: true

  /p-finally/1.0.0:
    resolution: {integrity: sha512-LICb2p9CB7FS+0eR1oqWnHhp0FljGLZCWBE9aix0Uye9W8LTQPwMTYVGWQWIw9RdQiDg4+epXQODwIYJtSJaow==}
    engines: {node: '>=4'}
    dev: true

  /p-limit/2.3.0:
    resolution: {integrity: sha512-//88mFWSJx8lxCzwdAABTJL2MyWB12+eIY7MDL2SqLmAkeKU9qxRvWuSyTjm3FUmpBEMuFfckAIqEaVGUDxb6w==}
    engines: {node: '>=6'}
    dependencies:
      p-try: 2.2.0
    dev: true

  /p-limit/3.1.0:
    resolution: {integrity: sha512-TYOanM3wGwNGsZN2cVTYPArw454xnXj5qmWF1bEoAc4+cU/ol7GVh7odevjp1FNHduHc3KZMcFduxU5Xc6uJRQ==}
    engines: {node: '>=10'}
    dependencies:
      yocto-queue: 0.1.0
    dev: true

  /p-locate/4.1.0:
    resolution: {integrity: sha512-R79ZZ/0wAxKGu3oYMlz8jy/kbhsNrS7SKZ7PxEHBgJ5+F2mtFW2fK2cOtBh1cHYkQsbzFV7I+EoRKe6Yt0oK7A==}
    engines: {node: '>=8'}
    dependencies:
      p-limit: 2.3.0
    dev: true

  /p-locate/5.0.0:
    resolution: {integrity: sha512-LaNjtRWUBY++zB5nE/NwcaoMylSPk+S+ZHNB1TzdbMJMny6dynpAGt7X/tl/QYq3TIeE6nxHppbo2LGymrG5Pw==}
    engines: {node: '>=10'}
    dependencies:
      p-limit: 3.1.0
    dev: true

  /p-map/3.0.0:
    resolution: {integrity: sha512-d3qXVTF/s+W+CdJ5A29wywV2n8CQQYahlgz2bFiA+4eVNJbHJodPZ+/gXwPGh0bOqA+j8S+6+ckmvLGPk1QpxQ==}
    engines: {node: '>=8'}
    dependencies:
      aggregate-error: 3.1.0
    dev: true

  /p-map/5.5.0:
    resolution: {integrity: sha512-VFqfGDHlx87K66yZrNdI4YGtD70IRyd+zSvgks6mzHPRNkoKy+9EKP4SFC77/vTTQYmRmti7dvqC+m5jBrBAcg==}
    engines: {node: '>=12'}
    dependencies:
      aggregate-error: 4.0.1
    dev: true

  /p-timeout/3.2.0:
    resolution: {integrity: sha512-rhIwUycgwwKcP9yTOOFK/AKsAopjjCakVqLHePO3CC6Mir1Z99xT+R63jZxAT5lFZLa2inS5h+ZS2GvR99/FBg==}
    engines: {node: '>=8'}
    dependencies:
      p-finally: 1.0.0
    dev: true

  /p-timeout/5.1.0:
    resolution: {integrity: sha512-auFDyzzzGZZZdHz3BtET9VEz0SE/uMEAx7uWfGPucfzEwwe/xH0iVeZibQmANYE/hp9T2+UUZT5m+BKyrDp3Ew==}
    engines: {node: '>=12'}
    dev: true

  /p-try/2.2.0:
    resolution: {integrity: sha512-R4nPAVTAU0B9D35/Gk3uJf/7XYbQcyohSKdvAxIRSNghFl4e71hVoGnBNQz9cWaXxO2I10KTC+3jMdvvoKw6dQ==}
    engines: {node: '>=6'}
    dev: true

  /p-wait-for/4.1.0:
    resolution: {integrity: sha512-i8nE5q++9h8oaQHWltS1Tnnv4IoMDOlqN7C0KFG2OdbK0iFJIt6CROZ8wfBM+K4Pxqfnq4C4lkkpXqTEpB5DZw==}
    engines: {node: '>=12'}
    dependencies:
      p-timeout: 5.1.0
    dev: true

  /package-hash/4.0.0:
    resolution: {integrity: sha512-whdkPIooSu/bASggZ96BWVvZTRMOFxnyUG5PnTSGKoJE2gd5mbVNmR2Nj20QFzxYYgAXpoqC+AiXzl+UMRh7zQ==}
    engines: {node: '>=8'}
    dependencies:
      graceful-fs: 4.2.10
      hasha: 5.2.2
      lodash.flattendeep: 4.4.0
      release-zalgo: 1.0.0
    dev: true

  /path-browserify/1.0.1:
    resolution: {integrity: sha512-b7uo2UCUOYZcnF/3ID0lulOJi/bafxa1xPe7ZPsammBSpjSWQkjNxlt635YGS2MiR9GjvuXCtz2emr3jbsz98g==}
    dev: true

  /path-exists/4.0.0:
    resolution: {integrity: sha512-ak9Qy5Q7jYb2Wwcey5Fpvg2KoAc/ZIhLSLOSBmRmygPsGwkVVt0fZa0qrtMz+m6tJTAHfZQ8FnmB4MG4LWy7/w==}
    engines: {node: '>=8'}
    dev: true

  /path-is-absolute/1.0.1:
    resolution: {integrity: sha512-AVbw3UJ2e9bq64vSaS9Am0fje1Pa8pbGqTTsmXfaIiMpnr5DlDhfJOuLj9Sf95ZPVDAUerDfEk88MPmPe7UCQg==}
    engines: {node: '>=0.10.0'}
    dev: true

  /path-key/3.1.1:
    resolution: {integrity: sha512-ojmeN0qd+y0jszEtoY48r0Peq5dwMEkIlCOu6Q5f41lfkswXuKtYrhgoTpLnyIcHm24Uhqx+5Tqm2InSwLhE6Q==}
    engines: {node: '>=8'}
    dev: true

  /path-parse/1.0.7:
    resolution: {integrity: sha512-LDJzPVEEEPR+y48z93A0Ed0yXb8pAByGWo/k5YYdYgpY2/2EsOsksJrq7lOHxryrVOn1ejG6oAp8ahvOIQD8sw==}
    dev: true

  /path-type/4.0.0:
    resolution: {integrity: sha512-gDKb8aZMDeD/tZWs9P6+q0J9Mwkdl6xMV8TjnGP3qJVJ06bdMgkbBlLU8IdfOsIsFz2BW1rNVT3XuNEl8zPAvw==}
    engines: {node: '>=8'}
    dev: true

  /pathval/1.1.1:
    resolution: {integrity: sha512-Dp6zGqpTdETdR63lehJYPeIOqpiNBNtc7BpWSLrOje7UaIsE5aY92r/AunQA7rsXvet3lrJ3JnZX29UPTKXyKQ==}
    dev: true

  /picocolors/1.0.0:
    resolution: {integrity: sha512-1fygroTLlHu66zi26VoTDv8yRgm0Fccecssto+MhsZ0D/DGW2sm8E8AjW7NU5VVTRt5GxbeZ5qBuJr+HyLYkjQ==}
    dev: true

  /picomatch/2.3.1:
    resolution: {integrity: sha512-JU3teHTNjmE2VCGFzuY8EXzCDVwEqB2a8fsIvwaStHhAWJEeVd1o1QD80CU6+ZdEXXSLbSsuLwJjkCBWqRQUVA==}
    engines: {node: '>=8.6'}
    dev: true

  /pkg-dir/4.2.0:
    resolution: {integrity: sha512-HRDzbaKjC+AOWVXxAU/x54COGeIv9eb+6CkDSQoNTt4XyWoIJvuPsXizxu/Fr23EiekbtZwmh1IcIG/l/a10GQ==}
    engines: {node: '>=8'}
    dependencies:
      find-up: 4.1.0
    dev: true

  /playwright-core/1.28.1:
    resolution: {integrity: sha512-3PixLnGPno0E8rSBJjtwqTwJe3Yw72QwBBBxNoukIj3lEeBNXwbNiKrNuB1oyQgTBw5QHUhNO3SteEtHaMK6ag==}
    engines: {node: '>=14'}
    hasBin: true
    dev: true

  /playwright-test/8.1.2:
    resolution: {integrity: sha512-D+0Km5sAGhX/WOftY7JGNrcLb7jRZukGf23nJwh8tz+KAJnuZ30IrB3UHIsiasaP+YPAaw3bRgoLyrCgOMKBCw==}
    engines: {node: ^12.20.0 || ^14.13.1 || >=16.0.0}
    hasBin: true
    dependencies:
      buffer: 6.0.3
      camelcase: 6.3.0
      chokidar: 3.5.3
      cpy: 9.0.1
      esbuild: 0.14.39
      events: 3.3.0
      globby: 13.1.3
      kleur: 4.1.5
      lilconfig: 2.0.6
      lodash: 4.17.21
      merge-options: 3.0.4
      nanoid: 3.3.4
      ora: 6.1.2
      p-wait-for: 4.1.0
      path-browserify: 1.0.1
      playwright-core: 1.28.1
      polka: 0.5.2
      premove: 4.0.0
      process: 0.11.10
      sade: 1.8.1
      sirv: 2.0.2
      source-map: 0.6.1
      stream-browserify: 3.0.0
      strip-ansi: 7.0.1
      tape: 5.6.3
      tempy: 3.0.0
      test-exclude: 6.0.0
      v8-to-istanbul: 9.0.1
    dev: true

  /polka/0.5.2:
    resolution: {integrity: sha512-FVg3vDmCqP80tOrs+OeNlgXYmFppTXdjD5E7I4ET1NjvtNmQrb1/mJibybKkb/d4NA7YWAr1ojxuhpL3FHqdlw==}
    dependencies:
      '@polka/url': 0.5.0
      trouter: 2.0.1
    dev: true

  /premove/4.0.0:
    resolution: {integrity: sha512-zim/Hr4+FVdCIM7zL9b9Z0Wfd5Ya3mnKtiuDv7L5lzYzanSq6cOcVJ7EFcgK4I0pt28l8H0jX/x3nyog380XgQ==}
    engines: {node: '>=6'}
    hasBin: true
    dev: true

  /prettier/2.7.1:
    resolution: {integrity: sha512-ujppO+MkdPqoVINuDFDRLClm7D78qbDt0/NR+wp5FqEZOoTNAjPHWj17QRhu7geIHJfcNhRk1XVQmF8Bp3ye+g==}
    engines: {node: '>=10.13.0'}
    hasBin: true
    dev: true

  /process-on-spawn/1.0.0:
    resolution: {integrity: sha512-1WsPDsUSMmZH5LeMLegqkPDrsGgsWwk1Exipy2hvB0o/F0ASzbpIctSCcZIK1ykJvtTJULEH+20WOFjMvGnCTg==}
    engines: {node: '>=8'}
    dependencies:
      fromentries: 1.3.2
    dev: true

  /process/0.11.10:
    resolution: {integrity: sha512-cdGef/drWFoydD1JsMzuFf8100nZl+GT+yacc2bEced5f9Rjk4z+WtFUTBu9PhOi9j/jfmBPu0mMEY4wIdAF8A==}
    engines: {node: '>= 0.6.0'}
    dev: true

  /queue-microtask/1.2.3:
    resolution: {integrity: sha512-NuaNSa6flKT5JaSYQzJok04JzTL1CA6aGhv5rfLW3PgqA+M2ChpZQnAC8h8i4ZFkBS8X5RqkDBHA7r4hej3K9A==}
    dev: true

  /randombytes/2.1.0:
    resolution: {integrity: sha512-vYl3iOX+4CKUWuxGi9Ukhie6fsqXqS9FE2Zaic4tNFD2N2QQaXOMFbuKK4QmDHC0JO6B1Zp41J0LpT0oR68amQ==}
    dependencies:
      safe-buffer: 5.2.1
    dev: true

  /readable-stream/3.6.0:
    resolution: {integrity: sha512-BViHy7LKeTz4oNnkcLJ+lVSL6vpiFeX6/d3oSH8zCW7UxP2onchk+vTGB143xuFjHS3deTgkKoXXymXqymiIdA==}
    engines: {node: '>= 6'}
    dependencies:
      inherits: 2.0.4
      string_decoder: 1.3.0
      util-deprecate: 1.0.2
    dev: true

  /readdirp/3.6.0:
    resolution: {integrity: sha512-hOS089on8RduqdbhvQ5Z37A0ESjsqz6qnRcffsMU3495FuTdqSm+7bhJ29JvIOsBDEEnan5DPu9t3To9VRlMzA==}
    engines: {node: '>=8.10.0'}
    dependencies:
      picomatch: 2.3.1
    dev: true

  /regexp.prototype.flags/1.4.3:
    resolution: {integrity: sha512-fjggEOO3slI6Wvgjwflkc4NFRCTZAu5CnNfBd5qOMYhWdn67nJBBu34/TkD++eeFmd8C9r9jfXJ27+nSiRkSUA==}
    engines: {node: '>= 0.4'}
    dependencies:
      call-bind: 1.0.2
      define-properties: 1.1.4
      functions-have-names: 1.2.3
    dev: true

  /release-zalgo/1.0.0:
    resolution: {integrity: sha512-gUAyHVHPPC5wdqX/LG4LWtRYtgjxyX78oanFNTMMyFEfOqdC54s3eE82imuWKbOeqYht2CrNf64Qb8vgmmtZGA==}
    engines: {node: '>=4'}
    dependencies:
      es6-error: 4.1.1
    dev: true

  /require-directory/2.1.1:
    resolution: {integrity: sha512-fGxEI7+wsG9xrvdjsrlmL22OMTTiHRwAMroiEeMgq8gzoLC/PQr7RsRDSTLUg/bZAZtF+TVIkHc6/4RIKrui+Q==}
    engines: {node: '>=0.10.0'}
    dev: true

  /require-main-filename/2.0.0:
    resolution: {integrity: sha512-NKN5kMDylKuldxYLSUfrbo5Tuzh4hd+2E8NPPX02mZtn1VuREQToYe/ZdlJy+J3uCpfaiGF05e7B8W0iXbQHmg==}
    dev: true

  /resolve-from/5.0.0:
    resolution: {integrity: sha512-qYg9KP24dD5qka9J47d0aVky0N+b4fTU89LN9iDnjB5waksiC49rvMB0PrUJQGoTmH50XPiqOvAjDfaijGxYZw==}
    engines: {node: '>=8'}
    dev: true

  /resolve/2.0.0-next.4:
    resolution: {integrity: sha512-iMDbmAWtfU+MHpxt/I5iWI7cY6YVEZUQ3MBgPQ++XD1PELuJHIl82xBmObyP2KyQmkNB2dsqF7seoQQiAn5yDQ==}
    hasBin: true
    dependencies:
      is-core-module: 2.11.0
      path-parse: 1.0.7
      supports-preserve-symlinks-flag: 1.0.0
    dev: true

  /restore-cursor/4.0.0:
    resolution: {integrity: sha512-I9fPXU9geO9bHOt9pHHOhOkYerIMsmVaWB0rA2AI9ERh/+x/i7MV5HKBNrg+ljO5eoPVgCcnFuRjJ9uH6I/3eg==}
    engines: {node: ^12.20.0 || ^14.13.1 || >=16.0.0}
    dependencies:
      onetime: 5.1.2
      signal-exit: 3.0.7
    dev: true

  /resumer/0.0.0:
    resolution: {integrity: sha512-Fn9X8rX8yYF4m81rZCK/5VmrmsSbqS/i3rDLl6ZZHAXgC2nTAx3dhwG8q8odP/RmdLa2YrybDJaAMg+X1ajY3w==}
    dependencies:
      through: 2.3.8
    dev: true

  /reusify/1.0.4:
    resolution: {integrity: sha512-U9nH88a3fc/ekCF1l0/UP1IosiuIjyTh7hBvXVMHYgVcfGvt897Xguj2UOLDeI5BG2m7/uwyaLVT6fbtCwTyzw==}
    engines: {iojs: '>=1.0.0', node: '>=0.10.0'}
    dev: true

  /rimraf/3.0.2:
    resolution: {integrity: sha512-JZkJMZkAGFFPP2YqXZXPbMlMBgsxzE8ILs4lMIX/2o0L9UBw9O/Y3o6wFw/i9YLapcUJWwqbi3kdxIPdC62TIA==}
    hasBin: true
    dependencies:
      glob: 7.2.3
    dev: true

  /run-parallel/1.2.0:
    resolution: {integrity: sha512-5l4VyZR86LZ/lDxZTR6jqL8AFE2S0IFLMP26AbjsLVADxHdhB/c0GUsH+y39UfCi3dzz8OlQuPmnaJOMoDHQBA==}
    dependencies:
      queue-microtask: 1.2.3
    dev: true

  /sade/1.8.1:
    resolution: {integrity: sha512-xal3CZX1Xlo/k4ApwCFrHVACi9fBqJ7V+mwhBsuf/1IOKbBy098Fex+Wa/5QMubw09pSZ/u8EY8PWgevJsXp1A==}
    engines: {node: '>=6'}
    dependencies:
      mri: 1.2.0
    dev: true

  /safe-buffer/5.2.1:
    resolution: {integrity: sha512-rp3So07KcdmmKbGvgaNxQSJr7bGVSVk5S9Eq1F+ppbRo70+YeaDxkw5Dd8NPN+GD6bjnYm2VuPuCXmpuYvmCXQ==}
    dev: true

  /safe-regex-test/1.0.0:
    resolution: {integrity: sha512-JBUUzyOgEwXQY1NuPtvcj/qcBDbDmEvWufhlnXZIm75DEHp+afM1r1ujJpJsV/gSM4t59tpDyPi1sd6ZaPFfsA==}
    dependencies:
      call-bind: 1.0.2
      get-intrinsic: 1.1.3
      is-regex: 1.1.4
    dev: true

  /semver/6.3.0:
    resolution: {integrity: sha512-b39TBaTSfV6yBrapU89p5fKekE2m/NwnDocOVruQFS1/veMgdzuPcnOM34M6CwxW8jH/lxEa5rBoDeUwu5HHTw==}
    hasBin: true
    dev: true

  /serialize-javascript/6.0.0:
    resolution: {integrity: sha512-Qr3TosvguFt8ePWqsvRfrKyQXIiW+nGbYpy8XK24NQHE83caxWt+mIymTT19DGFbNWNLfEwsrkSmN64lVWB9ag==}
    dependencies:
      randombytes: 2.1.0
    dev: true

  /set-blocking/2.0.0:
    resolution: {integrity: sha512-KiKBS8AnWGEyLzofFfmvKwpdPzqiy16LvQfK3yv/fVH7Bj13/wl3JSR1J+rfgRE9q7xUJK4qvgS8raSOeLUehw==}
    dev: true

  /shebang-command/2.0.0:
    resolution: {integrity: sha512-kHxr2zZpYtdmrN1qDjrrX/Z1rR1kG8Dx+gkpK1G4eXmvXswmcE1hTWBWYUzlraYw1/yZp6YuDY77YtvbN0dmDA==}
    engines: {node: '>=8'}
    dependencies:
      shebang-regex: 3.0.0
    dev: true

  /shebang-regex/3.0.0:
    resolution: {integrity: sha512-7++dFhtcx3353uBaq8DDR4NuxBetBzC7ZQOhmTQInHEd6bSrXdiEyzCvG07Z44UYdLShWUyXt5M/yhz8ekcb1A==}
    engines: {node: '>=8'}
    dev: true

  /side-channel/1.0.4:
    resolution: {integrity: sha512-q5XPytqFEIKHkGdiMIrY10mvLRvnQh42/+GoBlFW3b2LXLE2xxJpZFdm94we0BaoV3RwJyGqg5wS7epxTv0Zvw==}
    dependencies:
      call-bind: 1.0.2
      get-intrinsic: 1.1.3
      object-inspect: 1.12.3
    dev: true

  /signal-exit/3.0.7:
    resolution: {integrity: sha512-wnD2ZE+l+SPC/uoS0vXeE9L1+0wuaMqKlfz9AMUo38JsyLSBWSFcHR1Rri62LZc12vLr1gb3jl7iwQhgwpAbGQ==}
    dev: true

  /sirv/2.0.2:
    resolution: {integrity: sha512-4Qog6aE29nIjAOKe/wowFTxOdmbEZKb+3tsLljaBRzJwtqto0BChD2zzH0LhgCSXiI+V7X+Y45v14wBZQ1TK3w==}
    engines: {node: '>= 10'}
    dependencies:
      '@polka/url': 1.0.0-next.21
      mrmime: 1.0.1
      totalist: 3.0.0
    dev: true

  /slash/4.0.0:
    resolution: {integrity: sha512-3dOsAHXXUkQTpOYcoAxLIorMTp4gIQr5IW3iVb7A7lFIp0VHhnynm9izx6TssdrIcVIESAlVjtnO2K8bg+Coew==}
    engines: {node: '>=12'}
    dev: true

  /source-map/0.6.1:
    resolution: {integrity: sha512-UjgapumWlbMhkBgzT7Ykc5YXUT46F0iKu8SGXq0bcwP5dz/h0Plj6enJqjz1Zbq2l5WaqYnrVbwWOWMyF3F47g==}
    engines: {node: '>=0.10.0'}
    dev: true

  /spawn-wrap/2.0.0:
    resolution: {integrity: sha512-EeajNjfN9zMnULLwhZZQU3GWBoFNkbngTUPfaawT4RkMiviTxcX0qfhVbGey39mfctfDHkWtuecgQ8NJcyQWHg==}
    engines: {node: '>=8'}
    dependencies:
      foreground-child: 2.0.0
      is-windows: 1.0.2
      make-dir: 3.1.0
      rimraf: 3.0.2
      signal-exit: 3.0.7
      which: 2.0.2
    dev: true

  /sprintf-js/1.0.3:
    resolution: {integrity: sha512-D9cPgkvLlV3t3IzL0D0YLvGA9Ahk4PcvVwUbN0dSGr1aP0Nrt4AEnTUbuGvquEC0mA64Gqt1fzirlRs5ibXx8g==}
    dev: true

  /stop-iteration-iterator/1.0.0:
    resolution: {integrity: sha512-iCGQj+0l0HOdZ2AEeBADlsRC+vsnDsZsbdSiH1yNSjcfKM7fdpCMfqAL/dwF5BLiw/XhRft/Wax6zQbhq2BcjQ==}
    engines: {node: '>= 0.4'}
    dependencies:
      internal-slot: 1.0.4
    dev: true

  /stream-browserify/3.0.0:
    resolution: {integrity: sha512-H73RAHsVBapbim0tU2JwwOiXUj+fikfiaoYAKHF3VJfA0pe2BCzkhAHBlLG6REzE+2WNZcxOXjK7lkso+9euLA==}
    dependencies:
      inherits: 2.0.4
      readable-stream: 3.6.0
    dev: true

  /string-width/4.2.3:
    resolution: {integrity: sha512-wKyQRQpjJ0sIp62ErSZdGsjMJWsap5oRNihHhu6G7JVO/9jIB6UyevL+tXuOqrng8j/cxKTWyWUwvSTriiZz/g==}
    engines: {node: '>=8'}
    dependencies:
      emoji-regex: 8.0.0
      is-fullwidth-code-point: 3.0.0
      strip-ansi: 6.0.1
    dev: true

  /string.prototype.trim/1.2.7:
    resolution: {integrity: sha512-p6TmeT1T3411M8Cgg9wBTMRtY2q9+PNy9EV1i2lIXUN/btt763oIfxwN3RR8VU6wHX8j/1CFy0L+YuThm6bgOg==}
    engines: {node: '>= 0.4'}
    dependencies:
      call-bind: 1.0.2
      define-properties: 1.1.4
      es-abstract: 1.21.1
    dev: true

  /string.prototype.trimend/1.0.6:
    resolution: {integrity: sha512-JySq+4mrPf9EsDBEDYMOb/lM7XQLulwg5R/m1r0PXEFqrV0qHvl58sdTilSXtKOflCsK2E8jxf+GKC0T07RWwQ==}
    dependencies:
      call-bind: 1.0.2
      define-properties: 1.1.4
      es-abstract: 1.21.1
    dev: true

  /string.prototype.trimstart/1.0.6:
    resolution: {integrity: sha512-omqjMDaY92pbn5HOX7f9IccLA+U1tA9GvtU4JrodiXFfYB7jPzzHpRzpglLAjtUV6bB557zwClJezTqnAiYnQA==}
    dependencies:
      call-bind: 1.0.2
      define-properties: 1.1.4
      es-abstract: 1.21.1
    dev: true

  /string_decoder/1.3.0:
    resolution: {integrity: sha512-hkRX8U1WjJFd8LsDJ2yQ/wWWxaopEsABU1XfkM8A+j0+85JAGppt16cr1Whg6KIbb4okU6Mql6BOj+uup/wKeA==}
    dependencies:
      safe-buffer: 5.2.1
    dev: true

  /strip-ansi/6.0.1:
    resolution: {integrity: sha512-Y38VPSHcqkFrCpFnQ9vuSXmquuv5oXOKpGeT6aGrr3o3Gc9AlVa6JBfUSOCnbxGGZF+/0ooI7KrPuUSztUdU5A==}
    engines: {node: '>=8'}
    dependencies:
      ansi-regex: 5.0.1
    dev: true

  /strip-ansi/7.0.1:
    resolution: {integrity: sha512-cXNxvT8dFNRVfhVME3JAe98mkXDYN2O1l7jmcwMnOslDeESg1rF/OZMtK0nRAhiari1unG5cD4jG3rapUAkLbw==}
    engines: {node: '>=12'}
    dependencies:
      ansi-regex: 6.0.1
    dev: true

  /strip-bom/4.0.0:
    resolution: {integrity: sha512-3xurFv5tEgii33Zi8Jtp55wEIILR9eh34FAW00PZf+JnSsTmV/ioewSgQl97JHvgjoRGwPShsWm+IdrxB35d0w==}
    engines: {node: '>=8'}
    dev: true

  /strip-json-comments/3.1.1:
    resolution: {integrity: sha512-6fPc+R4ihwqP6N/aIv2f1gMH8lOVtWQHoqC4yK6oSDVVocumAsfCqjkXnqiYMhmMwS/mEHLp7Vehlt3ql6lEig==}
    engines: {node: '>=8'}
    dev: true

  /supports-color/5.5.0:
    resolution: {integrity: sha512-QjVjwdXIt408MIiAqCX4oUKsgU2EqAGzs2Ppkm4aQYbjm+ZEWEcW4SfFNTr4uMNZma0ey4f5lgLrkB0aX0QMow==}
    engines: {node: '>=4'}
    dependencies:
      has-flag: 3.0.0
    dev: true

  /supports-color/7.2.0:
    resolution: {integrity: sha512-qpCAvRl9stuOHveKsn7HncJRvv501qIacKzQlO/+Lwxc9+0q2wLyv4Dfvt80/DPn2pqOBsJdDiogXGR9+OvwRw==}
    engines: {node: '>=8'}
    dependencies:
      has-flag: 4.0.0
    dev: true

  /supports-color/8.1.1:
    resolution: {integrity: sha512-MpUEN2OodtUzxvKQl72cUF7RQ5EiHsGvSsVG0ia9c5RbWGL2CI4C7EpPS8UTBIplnlzZiNuV56w+FuNxy3ty2Q==}
    engines: {node: '>=10'}
    dependencies:
      has-flag: 4.0.0
    dev: true

  /supports-preserve-symlinks-flag/1.0.0:
    resolution: {integrity: sha512-ot0WnXS9fgdkgIcePe6RHNk1WA8+muPa6cSjeR3V8K27q9BB1rTE3R1p7Hv0z1ZyAc8s6Vvv8DIyWf681MAt0w==}
    engines: {node: '>= 0.4'}
    dev: true

  /tape/5.6.3:
    resolution: {integrity: sha512-cUDDGSbyoSIpdUAqbqLI/r7i/S4BHuCB9M5j7E/LrLs/x/i4zeAJ798aqo+FGo+kr9seBZwr8AkZW6rjceyAMQ==}
    hasBin: true
    dependencies:
      array.prototype.every: 1.1.4
      call-bind: 1.0.2
      deep-equal: 2.2.0
      defined: 1.0.1
      dotignore: 0.1.2
      for-each: 0.3.3
      get-package-type: 0.1.0
      glob: 7.2.3
      has: 1.0.3
      has-dynamic-import: 2.0.1
      inherits: 2.0.4
      is-regex: 1.1.4
      minimist: 1.2.7
      object-inspect: 1.12.3
      object-is: 1.1.5
      object-keys: 1.1.1
      object.assign: 4.1.4
      resolve: 2.0.0-next.4
      resumer: 0.0.0
      string.prototype.trim: 1.2.7
      through: 2.3.8
    dev: true

  /temp-dir/2.0.0:
    resolution: {integrity: sha512-aoBAniQmmwtcKp/7BzsH8Cxzv8OL736p7v1ihGb5e9DJ9kTwGWHrQrVB5+lfVDzfGrdRzXch+ig7LHaY1JTOrg==}
    engines: {node: '>=8'}
    dev: true

  /tempy/3.0.0:
    resolution: {integrity: sha512-B2I9X7+o2wOaW4r/CWMkpOO9mdiTRCxXNgob6iGvPmfPWgH/KyUD6Uy5crtWBxIBe3YrNZKR2lSzv1JJKWD4vA==}
    engines: {node: '>=14.16'}
    dependencies:
      is-stream: 3.0.0
      temp-dir: 2.0.0
      type-fest: 2.19.0
      unique-string: 3.0.0
    dev: true

  /test-exclude/6.0.0:
    resolution: {integrity: sha512-cAGWPIyOHU6zlmg88jwm7VRyXnMN7iV68OGAbYDk/Mh/xC/pzVPlQtY6ngoIH/5/tciuhGfvESU8GrHrcxD56w==}
    engines: {node: '>=8'}
    dependencies:
      '@istanbuljs/schema': 0.1.3
      glob: 7.2.3
      minimatch: 3.1.2
    dev: true

  /through/2.3.8:
    resolution: {integrity: sha512-w89qg7PI8wAdvX60bMDP+bFoD5Dvhm9oLheFp5O4a2QF0cSBGsBX4qZmadPMvVqlLJBBci+WqGGOAPvcDeNSVg==}
    dev: true

  /to-fast-properties/2.0.0:
    resolution: {integrity: sha512-/OaKK0xYrs3DmxRYqL/yDc+FxFUVYhDlXMhRmv3z915w2HF1tnN1omB354j8VUGO/hbRzyD6Y3sA7v7GS/ceog==}
    engines: {node: '>=4'}
    dev: true

  /to-regex-range/5.0.1:
    resolution: {integrity: sha512-65P7iz6X5yEr1cwcgvQxbbIw7Uk3gOy5dIdtZ4rDveLqhrdJP+Li/Hx6tyK0NEb+2GCyneCMJiGqrADCSNk8sQ==}
    engines: {node: '>=8.0'}
    dependencies:
      is-number: 7.0.0
    dev: true

  /totalist/3.0.0:
    resolution: {integrity: sha512-eM+pCBxXO/njtF7vdFsHuqb+ElbxqtI4r5EAvk6grfAFyJ6IvWlSkfZ5T9ozC6xWw3Fj1fGoSmrl0gUs46JVIw==}
    engines: {node: '>=6'}
    dev: true

  /trouter/2.0.1:
    resolution: {integrity: sha512-kr8SKKw94OI+xTGOkfsvwZQ8mWoikZDd2n8XZHjJVZUARZT+4/VV6cacRS6CLsH9bNm+HFIPU1Zx4CnNnb4qlQ==}
    engines: {node: '>=6'}
    dependencies:
      matchit: 1.1.0
    dev: true

  /type-detect/4.0.8:
    resolution: {integrity: sha512-0fr/mIH1dlO+x7TlcMy+bIDqKPsw/70tVyeHW787goQjhmqaZe10uwLujubK9q9Lg6Fiho1KUKDYz0Z7k7g5/g==}
    engines: {node: '>=4'}
    dev: true

  /type-fest/0.8.1:
    resolution: {integrity: sha512-4dbzIzqvjtgiM5rw1k5rEHtBANKmdudhGyBEajN01fEyhaAIhsoKNy6y7+IN93IfpFtwY9iqi7kD+xwKhQsNJA==}
    engines: {node: '>=8'}
    dev: true

  /type-fest/1.4.0:
    resolution: {integrity: sha512-yGSza74xk0UG8k+pLh5oeoYirvIiWo5t0/o3zHHAO2tRDiZcxWP7fywNlXhqb6/r6sWvwi+RsyQMWhVLe4BVuA==}
    engines: {node: '>=10'}
    dev: true

  /type-fest/2.19.0:
    resolution: {integrity: sha512-RAH822pAdBgcNMAfWnCBU3CFZcfZ/i1eZjwFU/dsLKumyuuP3niueg2UAukXYF0E2AAoc82ZSSf9J0WQBinzHA==}
    engines: {node: '>=12.20'}
    dev: true

  /typed-array-length/1.0.4:
    resolution: {integrity: sha512-KjZypGq+I/H7HI5HlOoGHkWUUGq+Q0TPhQurLbyrVrvnKTBgzLhIJ7j6J/XTQOi0d1RjyZ0wdas8bKs2p0x3Ng==}
    dependencies:
      call-bind: 1.0.2
      for-each: 0.3.3
      is-typed-array: 1.1.10
    dev: true

  /typedarray-to-buffer/3.1.5:
    resolution: {integrity: sha512-zdu8XMNEDepKKR+XYOXAVPtWui0ly0NtohUscw+UmaHiAWT8hrV1rr//H6V+0DvJ3OQ19S979M0laLfX8rm82Q==}
    dependencies:
      is-typedarray: 1.0.0
    dev: true

  /typescript/4.9.4:
    resolution: {integrity: sha512-Uz+dTXYzxXXbsFpM86Wh3dKCxrQqUcVMxwU54orwlJjOpO3ao8L7j5lH+dWfTwgCwIuM9GQ2kvVotzYJMXTBZg==}
    engines: {node: '>=4.2.0'}
    hasBin: true
    dev: true

  /unbox-primitive/1.0.2:
    resolution: {integrity: sha512-61pPlCD9h51VoreyJ0BReideM3MDKMKnh6+V9L08331ipq6Q8OFXZYiqP6n/tbHx4s5I9uRhcye6BrbkizkBDw==}
    dependencies:
      call-bind: 1.0.2
      has-bigints: 1.0.2
      has-symbols: 1.0.3
      which-boxed-primitive: 1.0.2
    dev: true

  /unique-string/3.0.0:
    resolution: {integrity: sha512-VGXBUVwxKMBUznyffQweQABPRRW1vHZAbadFZud4pLFAqRGvv/96vafgjWFqzourzr8YonlQiPgH0YCJfawoGQ==}
    engines: {node: '>=12'}
    dependencies:
      crypto-random-string: 4.0.0
    dev: true

  /update-browserslist-db/1.0.10_browserslist@4.21.4:
    resolution: {integrity: sha512-OztqDenkfFkbSG+tRxBeAnCVPckDBcvibKd35yDONx6OU8N7sqgwc7rCbkJ/WcYtVRZ4ba68d6byhC21GFh7sQ==}
    hasBin: true
    peerDependencies:
      browserslist: '>= 4.21.0'
    dependencies:
      browserslist: 4.21.4
      escalade: 3.1.1
      picocolors: 1.0.0
    dev: true

  /util-deprecate/1.0.2:
    resolution: {integrity: sha512-EPD5q1uXyFxJpCrLnCc1nHnq3gOa6DZBocAIiI2TaSCA7VCJ1UJDMagCzIkXNsUYfD1daK//LTEQ8xiIbrHtcw==}
    dev: true

  /util/0.12.5:
    resolution: {integrity: sha512-kZf/K6hEIrWHI6XqOFUiiMa+79wE/D8Q+NCNAWclkyg3b4d2k7s0QGepNjiABc+aR3N1PAyHL7p6UcLY6LmrnA==}
    dependencies:
      inherits: 2.0.4
      is-arguments: 1.1.1
      is-generator-function: 1.0.10
      is-typed-array: 1.1.10
      which-typed-array: 1.1.9
    dev: true

  /uuid/8.3.2:
    resolution: {integrity: sha512-+NYs2QeMWy+GWFOEm9xnn6HCDp0l7QBD7ml8zLUmJ+93Q5NF0NocErnwkTkXVFNiX3/fpC6afS8Dhb/gz7R7eg==}
    hasBin: true
    dev: true

  /v8-to-istanbul/9.0.1:
    resolution: {integrity: sha512-74Y4LqY74kLE6IFyIjPtkSTWzUZmj8tdHT9Ii/26dvQ6K9Dl2NbEfj0XgU2sHCtKgt5VupqhlO/5aWuqS+IY1w==}
    engines: {node: '>=10.12.0'}
    dependencies:
      '@jridgewell/trace-mapping': 0.3.17
      '@types/istanbul-lib-coverage': 2.0.4
      convert-source-map: 1.9.0
    dev: true

  /varint/6.0.0:
    resolution: {integrity: sha512-cXEIW6cfr15lFv563k4GuVuW/fiwjknytD37jIOLSdSWuOI6WnO/oKwmP2FQTU2l01LP8/M5TSAJpzUaGe3uWg==}
    dev: false

  /wcwidth/1.0.1:
    resolution: {integrity: sha512-XHPEwS0q6TaxcvG85+8EYkbiCux2XtWG2mkc47Ng2A77BQu9+DqIOJldST4HgPkuea7dvKSj5VgX3P1d4rW8Tg==}
    dependencies:
      defaults: 1.0.4
    dev: true

  /web-encoding/1.1.5:
    resolution: {integrity: sha512-HYLeVCdJ0+lBYV2FvNZmv3HJ2Nt0QYXqZojk3d9FJOLkwnuhzM9tmamh8d7HPM8QqjKH8DeHkFTx+CFlWpZZDA==}
    dependencies:
      util: 0.12.5
    optionalDependencies:
      '@zxing/text-encoding': 0.9.0
    dev: true

  /web-streams-polyfill/3.2.1:
    resolution: {integrity: sha512-e0MO3wdXWKrLbL0DgGnUV7WHVuw9OUvL4hjgnPkIeEvESk74gAITi5G606JtZPp39cd8HA9VQzCIvA49LpPN5Q==}
    engines: {node: '>= 8'}
    dev: true

  /which-boxed-primitive/1.0.2:
    resolution: {integrity: sha512-bwZdv0AKLpplFY2KZRX6TvyuN7ojjr7lwkg6ml0roIy9YeuSr7JS372qlNW18UQYzgYK9ziGcerWqZOmEn9VNg==}
    dependencies:
      is-bigint: 1.0.4
      is-boolean-object: 1.1.2
      is-number-object: 1.0.7
      is-string: 1.0.7
      is-symbol: 1.0.4
    dev: true

  /which-collection/1.0.1:
    resolution: {integrity: sha512-W8xeTUwaln8i3K/cY1nGXzdnVZlidBcagyNFtBdD5kxnb4TvGKR7FfSIS3mYpwWS1QUCutfKz8IY8RjftB0+1A==}
    dependencies:
      is-map: 2.0.2
      is-set: 2.0.2
      is-weakmap: 2.0.1
      is-weakset: 2.0.2
    dev: true

  /which-module/2.0.0:
    resolution: {integrity: sha512-B+enWhmw6cjfVC7kS8Pj9pCrKSc5txArRyaYGe088shv/FGWH+0Rjx/xPgtsWfsUtS27FkP697E4DDhgrgoc0Q==}
    dev: true

  /which-typed-array/1.1.9:
    resolution: {integrity: sha512-w9c4xkx6mPidwp7180ckYWfMmvxpjlZuIudNtDf4N/tTAUB8VJbX25qZoAsrtGuYNnGw3pa0AXgbGKRB8/EceA==}
    engines: {node: '>= 0.4'}
    dependencies:
      available-typed-arrays: 1.0.5
      call-bind: 1.0.2
      for-each: 0.3.3
      gopd: 1.0.1
      has-tostringtag: 1.0.0
      is-typed-array: 1.1.10
    dev: true

  /which/2.0.2:
    resolution: {integrity: sha512-BLI3Tl1TW3Pvl70l3yq3Y64i+awpwXqsGBYWkkqMtnbXgrMD+yj7rhW0kuEDxzJaYXGjEW5ogapKNMEKNMjibA==}
    engines: {node: '>= 8'}
    hasBin: true
    dependencies:
      isexe: 2.0.0
    dev: true

  /workerpool/6.2.1:
    resolution: {integrity: sha512-ILEIE97kDZvF9Wb9f6h5aXK4swSlKGUcOEGiIYb2OOu/IrDU9iwj0fD//SsA6E5ibwJxpEvhullJY4Sl4GcpAw==}
    dev: true

  /wrap-ansi/6.2.0:
    resolution: {integrity: sha512-r6lPcBGxZXlIcymEu7InxDMhdW0KDxpLgoFLcguasxCaJ/SOIZwINatK9KY/tf+ZrlywOKU0UDj3ATXUBfxJXA==}
    engines: {node: '>=8'}
    dependencies:
      ansi-styles: 4.3.0
      string-width: 4.2.3
      strip-ansi: 6.0.1
    dev: true

  /wrap-ansi/7.0.0:
    resolution: {integrity: sha512-YVGIj2kamLSTxw6NsZjoBxfSwsn0ycdesmc4p+Q21c5zPuZ1pl+NfxVdxPtdHvmNVOQ6XSYG4AUtyt/Fi7D16Q==}
    engines: {node: '>=10'}
    dependencies:
      ansi-styles: 4.3.0
      string-width: 4.2.3
      strip-ansi: 6.0.1
    dev: true

  /wrappy/1.0.2:
    resolution: {integrity: sha512-l4Sp/DRseor9wL6EvV2+TuQn63dMkPjZ/sp9XkghTEbV9KlPS1xUsZ3u7/IQO4wxtcFB4bgpQPRcR3QCvezPcQ==}
    dev: true

  /write-file-atomic/3.0.3:
    resolution: {integrity: sha512-AvHcyZ5JnSfq3ioSyjrBkH9yW4m7Ayk8/9My/DD9onKeu/94fwrMocemO2QAJFAlnnDN+ZDS+ZjAR5ua1/PV/Q==}
    dependencies:
      imurmurhash: 0.1.4
      is-typedarray: 1.0.0
      signal-exit: 3.0.7
      typedarray-to-buffer: 3.1.5
    dev: true

  /y18n/4.0.3:
    resolution: {integrity: sha512-JKhqTOwSrqNA1NY5lSztJ1GrBiUodLMmIZuLiDaMRJ+itFd+ABVE8XBjOvIWL+rSqNDC74LCSFmlb/U4UZ4hJQ==}
    dev: true

  /y18n/5.0.8:
    resolution: {integrity: sha512-0pfFzegeDWJHJIAmTLRP2DwHjdF5s7jo9tuztdQxAhINCdvS+3nGINqPd00AphqJR/0LhANUS6/+7SCb98YOfA==}
    engines: {node: '>=10'}
    dev: true

  /yallist/3.1.1:
    resolution: {integrity: sha512-a4UGQaWPH59mOXUYnAG2ewncQS4i4F43Tv3JoAM+s2VDAmS9NsK8GpDMLrCHPksFT7h3K6TOoUNn2pb7RoXx4g==}
    dev: true

  /yargs-parser/18.1.3:
    resolution: {integrity: sha512-o50j0JeToy/4K6OZcaQmW6lyXXKhq7csREXcDwk2omFPJEwUNOVtJKvmDr9EI1fAJZUyZcRF7kxGBWmRXudrCQ==}
    engines: {node: '>=6'}
    dependencies:
      camelcase: 5.3.1
      decamelize: 1.2.0
    dev: true

  /yargs-parser/20.2.4:
    resolution: {integrity: sha512-WOkpgNhPTlE73h4VFAFsOnomJVaovO8VqLDzy5saChRBFQFBoMYirowyW+Q9HB4HFF4Z7VZTiG3iSzJJA29yRA==}
    engines: {node: '>=10'}
    dev: true

  /yargs-parser/20.2.9:
    resolution: {integrity: sha512-y11nGElTIV+CT3Zv9t7VKl+Q3hTQoT9a1Qzezhhl6Rp21gJ/IVTW7Z3y9EWXhuUBC2Shnf+DX0antecpAwSP8w==}
    engines: {node: '>=10'}
    dev: true

  /yargs-unparser/2.0.0:
    resolution: {integrity: sha512-7pRTIA9Qc1caZ0bZ6RYRGbHJthJWuakf+WmHK0rVeLkNrrGhfoabBNdue6kdINI6r4if7ocq9aD/n7xwKOdzOA==}
    engines: {node: '>=10'}
    dependencies:
      camelcase: 6.3.0
      decamelize: 4.0.0
      flat: 5.0.2
      is-plain-obj: 2.1.0
    dev: true

  /yargs/15.4.1:
    resolution: {integrity: sha512-aePbxDmcYW++PaqBsJ+HYUFwCdv4LVvdnhBy78E57PIor8/OVvhMrADFFEDh8DHDFRv/O9i3lPhsENjO7QX0+A==}
    engines: {node: '>=8'}
    dependencies:
      cliui: 6.0.0
      decamelize: 1.2.0
      find-up: 4.1.0
      get-caller-file: 2.0.5
      require-directory: 2.1.1
      require-main-filename: 2.0.0
      set-blocking: 2.0.0
      string-width: 4.2.3
      which-module: 2.0.0
      y18n: 4.0.3
      yargs-parser: 18.1.3
    dev: true

  /yargs/16.2.0:
    resolution: {integrity: sha512-D1mvvtDG0L5ft/jGWkLpG1+m0eQxOfaBvTNELraWj22wSVUMWxZUvYgJYcKh6jGGIkJFhH4IZPQhR4TKpc8mBw==}
    engines: {node: '>=10'}
    dependencies:
      cliui: 7.0.4
      escalade: 3.1.1
      get-caller-file: 2.0.5
      require-directory: 2.1.1
      string-width: 4.2.3
      y18n: 5.0.8
      yargs-parser: 20.2.4
    dev: true

  /yocto-queue/0.1.0:
    resolution: {integrity: sha512-rVksvsnNCdJ/ohGc6xgPwyN8eheCxsiLM8mxuE/t/mOVqJewPuO1miLpTHQiRgTKCLexL4MeAFVagts7HmNZ2Q==}
    engines: {node: '>=10'}
    dev: true<|MERGE_RESOLUTION|>--- conflicted
+++ resolved
@@ -167,13 +167,8 @@
 
   packages/transport:
     specifiers:
-<<<<<<< HEAD
-      '@ipld/car': ^5.0.0
+      '@ipld/car': ^5.0.3
       '@ipld/dag-cbor': ^9.0.0
-=======
-      '@ipld/car': ^5.0.3
-      '@ipld/dag-cbor': ^8.0.0
->>>>>>> 8579a07a
       '@types/chai': ^4.3.3
       '@types/mocha': ^9.1.0
       '@ucanto/core': ^4.1.0
